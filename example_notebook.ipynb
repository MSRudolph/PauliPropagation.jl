{
 "cells": [
  {
   "cell_type": "code",
   "execution_count": 48,
   "id": "647b2634",
   "metadata": {},
   "outputs": [],
   "source": [
    "using Revise\n",
    "using PauliPropagation"
   ]
  },
  {
   "cell_type": "code",
   "execution_count": 49,
   "id": "6b7e0352",
   "metadata": {},
   "outputs": [
    {
     "data": {
      "text/plain": [
       "8"
      ]
     },
<<<<<<< HEAD
     "execution_count": 49,
=======
>>>>>>> c3fc8df0
     "metadata": {},
     "output_type": "display_data"
    }
   ],
   "source": [
    "nq = 8"
   ]
  },
  {
   "cell_type": "code",
   "execution_count": 50,
   "id": "b8d96c9c",
   "metadata": {},
   "outputs": [
    {
     "data": {
      "text/plain": [
       "PauliString(nqubits: 8, 1.0 * IIIZIIII)"
      ]
     },
<<<<<<< HEAD
     "execution_count": 50,
     "metadata": {},
     "output_type": "execute_result"
=======
     "metadata": {},
     "output_type": "display_data"
>>>>>>> c3fc8df0
    }
   ],
   "source": [
    "op = PauliString(nq, :Z, round(Int, nq/2))"
   ]
  },
  {
   "cell_type": "code",
   "execution_count": 68,
   "id": "3b33e38c",
   "metadata": {},
   "outputs": [
    {
     "data": {
      "text/plain": [
       "310"
      ]
     },
<<<<<<< HEAD
     "execution_count": 68,
=======
>>>>>>> c3fc8df0
     "metadata": {},
     "output_type": "display_data"
    }
   ],
   "source": [
    "nl = 4\n",
    "topo = bricklayertopology(nq; periodic=false)\n",
    "# topo = get2dtopology(4, 4)\n",
    "circ = hardwareefficientcircuit(nq, nl; topology=topo)\n",
    "# circ = efficientsu2circuit(nq, nl; topology=topo)\n",
    "m = length(circ)"
   ]
  },
  {
   "cell_type": "code",
   "execution_count": 69,
   "id": "0a8db20a",
   "metadata": {},
   "outputs": [],
   "source": [
    "using Random\n",
    "Random.seed!(42)\n",
    "thetas = randn(m);"
   ]
  },
  {
   "cell_type": "code",
   "execution_count": 70,
   "id": "84f77657",
   "metadata": {},
   "outputs": [],
   "source": [
    "W = Inf;                   # maximal operator weight.\n",
    "min_abs_coeff = 0;          # neglect small coefficients. Only for numerical and hybrid PP."
   ]
  },
  {
   "cell_type": "markdown",
   "id": "fc387343",
   "metadata": {},
   "source": [
    "#### Numerical Pauli Propagation\n",
    "Propagates numerical coefficients."
   ]
  },
  {
   "cell_type": "code",
<<<<<<< HEAD
   "execution_count": 71,
=======
   "execution_count": 7,
>>>>>>> c3fc8df0
   "id": "006a7f20-c621-44ad-9a3f-c09628227cb0",
   "metadata": {},
   "outputs": [
    {
     "data": {
      "text/plain": [
       "PauliSum(nqubits: 8, 1 Pauli term: \n",
       " 1.0 * IIIZIIII\n",
       ")"
      ]
     },
<<<<<<< HEAD
     "execution_count": 71,
     "metadata": {},
     "output_type": "execute_result"
=======
     "metadata": {},
     "output_type": "display_data"
>>>>>>> c3fc8df0
    }
   ],
   "source": [
    "opsum = PauliSum(nq, op)"
   ]
  },
  {
   "cell_type": "code",
<<<<<<< HEAD
   "execution_count": 72,
=======
   "execution_count": 8,
>>>>>>> c3fc8df0
   "id": "4caa66bb-d93f-4002-afef-a91440b5682e",
   "metadata": {},
   "outputs": [
    {
     "name": "stdout",
     "output_type": "stream",
     "text": [
<<<<<<< HEAD
      "  0.565046 seconds (738 allocations: 3.801 MiB)\n",
      "length(dnum) = 65535\n"
=======
      "  0.334097 seconds (644.95 k allocations: 46.200 MiB, 2.08% gc time, 79.72% compilation time)\n",
      "length(dnum) = 53247\n"
>>>>>>> c3fc8df0
     ]
    },
    {
     "data": {
      "text/plain": [
       "-0.16032658499473676"
      ]
     },
<<<<<<< HEAD
     "execution_count": 72,
=======
>>>>>>> c3fc8df0
     "metadata": {},
     "output_type": "display_data"
    }
   ],
   "source": [
<<<<<<< HEAD
    "@time dnum = mergingbfs(circ, op, thetas; max_weight=W, min_abs_coeff=min_abs_coeff);\n",
=======
    "@time dnum = mergingbfs(fastcirc, op, thetas; max_weight=W, min_abs_coeff=min_abs_coeff);\n",
>>>>>>> c3fc8df0
    "@show length(dnum)   # number of unique Pauli ops\n",
    "overlapwithzero(dnum) # expectation"
   ]
  },
  {
   "cell_type": "code",
<<<<<<< HEAD
   "execution_count": 73,
=======
   "execution_count": 9,
>>>>>>> c3fc8df0
   "id": "93775be1",
   "metadata": {},
   "outputs": [
    {
     "name": "stdout",
     "output_type": "stream",
     "text": [
<<<<<<< HEAD
      "  0.563545 seconds (731 allocations: 3.800 MiB)\n",
      "length(dnum) = 65535\n"
=======
      "  0.072237 seconds (414 allocations: 3.790 MiB, 6.44% compilation time)\n",
      "length(dnum) = 53247\n"
>>>>>>> c3fc8df0
     ]
    },
    {
     "data": {
      "text/plain": [
<<<<<<< HEAD
       "-0.16032658499473676"
      ]
     },
     "execution_count": 73,
     "metadata": {},
     "output_type": "execute_result"
    }
   ],
   "source": [
    "@time dnum = mergingbfs(circ, opsum, thetas; max_weight=W, min_abs_coeff=min_abs_coeff);\n",
=======
       "0.21720058439757214"
      ]
     },
     "metadata": {},
     "output_type": "display_data"
    }
   ],
   "source": [
    "@time dnum = mergingbfs(fastcirc, opsum, thetas; max_weight=W, min_abs_coeff=min_abs_coeff);\n",
>>>>>>> c3fc8df0
    "@show length(dnum)   # number of unique Pauli ops\n",
    "overlapwithzero(dnum) # expectation"
   ]
  },
  {
   "cell_type": "markdown",
   "id": "c4169f57",
   "metadata": {},
   "source": [
    "#### Hybrid Pauli Propagation\n",
    "Propagates numerical coefficients, but can but truncated like the surrogate."
   ]
  },
  {
   "cell_type": "code",
   "execution_count": 10,
   "id": "4959866b",
   "metadata": {},
   "outputs": [
    {
     "data": {
      "text/plain": [
       "Inf"
      ]
     },
<<<<<<< HEAD
     "execution_count": 10,
=======
>>>>>>> c3fc8df0
     "metadata": {},
     "output_type": "display_data"
    }
   ],
   "source": [
    "max_freq = Inf   # max frequency, i.e., max number of sines and cosines per path"
   ]
  },
  {
   "cell_type": "code",
   "execution_count": 11,
   "id": "4d38e155",
   "metadata": {},
   "outputs": [
    {
     "name": "stdout",
     "output_type": "stream",
     "text": [
<<<<<<< HEAD
      "  0.304029 seconds (1.37 M allocations: 81.081 MiB, 4.87% gc time, 71.61% compilation time)\n",
=======
      "  0.261978 seconds (1.05 M allocations: 59.153 MiB, 4.90% gc time, 66.60% compilation time)\n",
>>>>>>> c3fc8df0
      "length(dhyb) = 53247\n"
     ]
    },
    {
     "data": {
      "text/plain": [
       "0.21720058439757214"
      ]
     },
<<<<<<< HEAD
     "execution_count": 11,
=======
>>>>>>> c3fc8df0
     "metadata": {},
     "output_type": "display_data"
    }
   ],
   "source": [
    "wrapped_op = wrapcoefficients(op, NumericPathProperties)\n",
<<<<<<< HEAD
    "@time dhyb = mergingbfs!(circ, wrapped_op, thetas; max_weight=W, max_freq=Inf, min_abs_coeff=min_abs_coeff);\n",
=======
    "@time dhyb = mergingbfs!(fastcirc, wrapped_op, thetas; max_weight=W, max_freq=Inf, min_abs_coeff=min_abs_coeff);\n",
>>>>>>> c3fc8df0
    "@show length(dhyb)\n",
    "overlapwithzero(dhyb)"
   ]
  },
  {
   "cell_type": "code",
   "execution_count": 12,
   "id": "9c9a2ebc",
   "metadata": {},
   "outputs": [
    {
     "data": {
      "text/plain": [
       "PauliSum(nqubits: 8, 53247 Pauli terms:\n",
       " PathProperty(9.3421e-7) * XZIIXXZX\n",
       " PathProperty(9.3651e-6) * IIIXIIZY\n",
       " PathProperty(3.8189e-6) * YZZIYXZX\n",
       " PathProperty(-0.00014415) * ZXYYYXII\n",
       " PathProperty(-1.2334e-6) * IZYZIIXY\n",
       " PathProperty(2.2079e-7) * XXIIYZXI\n",
       " PathProperty(1.4947e-7) * IZZXIZYZ\n",
       " PathProperty(3.2705e-7) * YYXIYYYZ\n",
       " PathProperty(-0.0035534) * YZIXXZII\n",
       " PathProperty(-5.7279e-7) * IXIYIIZX\n",
       " PathProperty(-3.3665e-6) * IYZZZYYX\n",
       " PathProperty(-8.1232e-9) * YIYZYIZZ\n",
       " PathProperty(4.2359e-8) * XIZZXXZZ\n",
       " PathProperty(-2.3432e-8) * XZZXZZYZ\n",
       " PathProperty(-0.00012064) * ZZXZZXII\n",
       " PathProperty(-4.8324e-8) * XZYXIYYZ\n",
       " PathProperty(-3.3641e-7) * XXXYIYXZ\n",
       " PathProperty(9.2096e-7) * IIIXZZXZ\n",
       " PathProperty(5.996e-7) * ZZYXYYYY\n",
       " PathProperty(-2.2674e-7) * XXXXZZXY\n",
       "  ⋮)"
      ]
     },
<<<<<<< HEAD
     "execution_count": 12,
     "metadata": {},
     "output_type": "execute_result"
=======
     "metadata": {},
     "output_type": "display_data"
>>>>>>> c3fc8df0
    }
   ],
   "source": [
    "dhyb"
   ]
  },
  {
   "cell_type": "markdown",
   "id": "1ee6086e",
   "metadata": {},
   "source": [
    "#### Pauli Propagation Surrogate\n",
    "Builds a graph that can later be evaluated."
   ]
  },
  {
   "cell_type": "code",
   "execution_count": 13,
   "id": "923e0c79",
   "metadata": {},
   "outputs": [
    {
     "name": "stdout",
     "output_type": "stream",
     "text": [
<<<<<<< HEAD
      "  0.959551 seconds (11.94 M allocations: 650.775 MiB, 21.28% gc time, 29.91% compilation time)\n",
      "length(dsym) = 53247\n",
      "  0.078030 seconds (32.47 k allocations: 5.189 MiB, 45.97% compilation time)\n"
=======
      "  0.966576 seconds (11.60 M allocations: 627.516 MiB, 23.18% gc time, 27.99% compilation time)\n",
      "length(dsym) = 53247\n",
      "  0.088012 seconds (32.47 k allocations: 5.186 MiB, 43.18% compilation time)\n"
>>>>>>> c3fc8df0
     ]
    },
    {
     "data": {
      "text/plain": [
       "225500"
      ]
     },
<<<<<<< HEAD
     "execution_count": 13,
=======
>>>>>>> c3fc8df0
     "metadata": {},
     "output_type": "display_data"
    }
   ],
   "source": [
    "wrapped_op2 = wrapcoefficients(op, NodePathProperties)\n",
    "@time dsym = mergingbfs!(circ, wrapped_op2, zeros(m); max_weight=W, max_freq=max_freq);\n",
    "@show length(dsym)\n",
    "\n",
    "final_nodes = collect(pth.coeff for (obs, pth) in zerofilter(dsym));\n",
    "final_eval_node = PauliGateNode(parents=final_nodes, trig_inds=zeros(Int, length(final_nodes)), signs=ones(length(final_nodes)), param_idx=1, cummulative_value=0.0);\n",
    "resetnodes(final_eval_node)\n",
    "resetnodes(final_eval_node)\n",
    "@time eval_list = gettraceevalorder(final_eval_node, zeros(m));\n",
    "length(eval_list)  # The list of all nodes. The order is such that one can savely be evaluated after the other."
   ]
  },
  {
   "cell_type": "code",
   "execution_count": 14,
   "id": "09f28dbd",
   "metadata": {},
   "outputs": [
    {
     "name": "stdout",
     "output_type": "stream",
     "text": [
<<<<<<< HEAD
      "  0.059170 seconds (62.00 k allocations: 4.308 MiB, 59.30% compilation time)\n"
=======
      "  0.060624 seconds (60.10 k allocations: 4.183 MiB, 58.08% compilation time)\n"
>>>>>>> c3fc8df0
     ]
    },
    {
     "data": {
      "text/plain": [
       "0.2172005843975723"
      ]
     },
<<<<<<< HEAD
     "execution_count": 14,
=======
>>>>>>> c3fc8df0
     "metadata": {},
     "output_type": "display_data"
    }
   ],
   "source": [
    "@time expectation(eval_list, thetas)    # This is actually not always faster than numerical propagation, but in interesting cases it is by a lot.\n",
    "                                        # making this always at least as fast is work in progress. Graph traversal is hard."
   ]
  }
 ],
 "metadata": {
  "kernelspec": {
   "display_name": "Julia 1.10.2",
   "language": "julia",
   "name": "julia-1.10"
  },
  "language_info": {
   "file_extension": ".jl",
   "mimetype": "application/julia",
   "name": "julia",
   "version": "1.10.2"
  }
 },
 "nbformat": 4,
 "nbformat_minor": 5
}<|MERGE_RESOLUTION|>--- conflicted
+++ resolved
@@ -2,10 +2,20 @@
  "cells": [
   {
    "cell_type": "code",
-   "execution_count": 48,
+   "execution_count": 1,
    "id": "647b2634",
    "metadata": {},
-   "outputs": [],
+   "outputs": [
+    {
+     "name": "stderr",
+     "output_type": "stream",
+     "text": [
+      "\u001b[32m\u001b[1mPrecompiling\u001b[22m\u001b[39m PauliPropagation\n",
+      "\u001b[32m  ✓ \u001b[39mPauliPropagation\n",
+      "  1 dependency successfully precompiled in 1 seconds. 10 already precompiled.\n"
+     ]
+    }
+   ],
    "source": [
     "using Revise\n",
     "using PauliPropagation"
@@ -13,7 +23,7 @@
   },
   {
    "cell_type": "code",
-   "execution_count": 49,
+   "execution_count": 2,
    "id": "6b7e0352",
    "metadata": {},
    "outputs": [
@@ -23,12 +33,9 @@
        "8"
       ]
      },
-<<<<<<< HEAD
-     "execution_count": 49,
-=======
->>>>>>> c3fc8df0
-     "metadata": {},
-     "output_type": "display_data"
+     "execution_count": 2,
+     "metadata": {},
+     "output_type": "execute_result"
     }
    ],
    "source": [
@@ -37,7 +44,7 @@
   },
   {
    "cell_type": "code",
-   "execution_count": 50,
+   "execution_count": 3,
    "id": "b8d96c9c",
    "metadata": {},
    "outputs": [
@@ -47,14 +54,9 @@
        "PauliString(nqubits: 8, 1.0 * IIIZIIII)"
       ]
      },
-<<<<<<< HEAD
-     "execution_count": 50,
-     "metadata": {},
-     "output_type": "execute_result"
-=======
-     "metadata": {},
-     "output_type": "display_data"
->>>>>>> c3fc8df0
+     "execution_count": 3,
+     "metadata": {},
+     "output_type": "execute_result"
     }
    ],
    "source": [
@@ -63,22 +65,19 @@
   },
   {
    "cell_type": "code",
-   "execution_count": 68,
+   "execution_count": 4,
    "id": "3b33e38c",
    "metadata": {},
    "outputs": [
     {
      "data": {
       "text/plain": [
-       "310"
-      ]
-     },
-<<<<<<< HEAD
-     "execution_count": 68,
-=======
->>>>>>> c3fc8df0
-     "metadata": {},
-     "output_type": "display_data"
+       "124"
+      ]
+     },
+     "execution_count": 4,
+     "metadata": {},
+     "output_type": "execute_result"
     }
    ],
    "source": [
@@ -92,7 +91,7 @@
   },
   {
    "cell_type": "code",
-   "execution_count": 69,
+   "execution_count": 5,
    "id": "0a8db20a",
    "metadata": {},
    "outputs": [],
@@ -104,7 +103,7 @@
   },
   {
    "cell_type": "code",
-   "execution_count": 70,
+   "execution_count": 6,
    "id": "84f77657",
    "metadata": {},
    "outputs": [],
@@ -124,11 +123,7 @@
   },
   {
    "cell_type": "code",
-<<<<<<< HEAD
-   "execution_count": 71,
-=======
    "execution_count": 7,
->>>>>>> c3fc8df0
    "id": "006a7f20-c621-44ad-9a3f-c09628227cb0",
    "metadata": {},
    "outputs": [
@@ -140,14 +135,9 @@
        ")"
       ]
      },
-<<<<<<< HEAD
-     "execution_count": 71,
-     "metadata": {},
-     "output_type": "execute_result"
-=======
-     "metadata": {},
-     "output_type": "display_data"
->>>>>>> c3fc8df0
+     "execution_count": 7,
+     "metadata": {},
+     "output_type": "execute_result"
     }
    ],
    "source": [
@@ -156,11 +146,7 @@
   },
   {
    "cell_type": "code",
-<<<<<<< HEAD
-   "execution_count": 72,
-=======
    "execution_count": 8,
->>>>>>> c3fc8df0
    "id": "4caa66bb-d93f-4002-afef-a91440b5682e",
    "metadata": {},
    "outputs": [
@@ -168,46 +154,30 @@
      "name": "stdout",
      "output_type": "stream",
      "text": [
-<<<<<<< HEAD
-      "  0.565046 seconds (738 allocations: 3.801 MiB)\n",
-      "length(dnum) = 65535\n"
-=======
-      "  0.334097 seconds (644.95 k allocations: 46.200 MiB, 2.08% gc time, 79.72% compilation time)\n",
+      "  0.322787 seconds (726.12 k allocations: 52.212 MiB, 2.10% gc time, 80.30% compilation time)\n",
       "length(dnum) = 53247\n"
->>>>>>> c3fc8df0
      ]
     },
     {
      "data": {
       "text/plain": [
-       "-0.16032658499473676"
-      ]
-     },
-<<<<<<< HEAD
-     "execution_count": 72,
-=======
->>>>>>> c3fc8df0
-     "metadata": {},
-     "output_type": "display_data"
-    }
-   ],
-   "source": [
-<<<<<<< HEAD
+       "0.21720058439757214"
+      ]
+     },
+     "execution_count": 8,
+     "metadata": {},
+     "output_type": "execute_result"
+    }
+   ],
+   "source": [
     "@time dnum = mergingbfs(circ, op, thetas; max_weight=W, min_abs_coeff=min_abs_coeff);\n",
-=======
-    "@time dnum = mergingbfs(fastcirc, op, thetas; max_weight=W, min_abs_coeff=min_abs_coeff);\n",
->>>>>>> c3fc8df0
     "@show length(dnum)   # number of unique Pauli ops\n",
     "overlapwithzero(dnum) # expectation"
    ]
   },
   {
    "cell_type": "code",
-<<<<<<< HEAD
-   "execution_count": 73,
-=======
    "execution_count": 9,
->>>>>>> c3fc8df0
    "id": "93775be1",
    "metadata": {},
    "outputs": [
@@ -215,45 +185,70 @@
      "name": "stdout",
      "output_type": "stream",
      "text": [
-<<<<<<< HEAD
-      "  0.563545 seconds (731 allocations: 3.800 MiB)\n",
-      "length(dnum) = 65535\n"
-=======
-      "  0.072237 seconds (414 allocations: 3.790 MiB, 6.44% compilation time)\n",
+      "  0.067026 seconds (414 allocations: 3.790 MiB, 6.23% compilation time)\n",
       "length(dnum) = 53247\n"
->>>>>>> c3fc8df0
      ]
     },
     {
      "data": {
       "text/plain": [
-<<<<<<< HEAD
-       "-0.16032658499473676"
-      ]
-     },
-     "execution_count": 73,
+       "0.21720058439757214"
+      ]
+     },
+     "execution_count": 9,
      "metadata": {},
      "output_type": "execute_result"
     }
    ],
    "source": [
     "@time dnum = mergingbfs(circ, opsum, thetas; max_weight=W, min_abs_coeff=min_abs_coeff);\n",
-=======
-       "0.21720058439757214"
-      ]
-     },
-     "metadata": {},
-     "output_type": "display_data"
-    }
-   ],
-   "source": [
-    "@time dnum = mergingbfs(fastcirc, opsum, thetas; max_weight=W, min_abs_coeff=min_abs_coeff);\n",
->>>>>>> c3fc8df0
     "@show length(dnum)   # number of unique Pauli ops\n",
     "overlapwithzero(dnum) # expectation"
    ]
   },
   {
+   "cell_type": "code",
+   "execution_count": 10,
+   "id": "6507d890-dece-4a33-b34d-24b75cdf7cb7",
+   "metadata": {},
+   "outputs": [
+    {
+     "data": {
+      "text/plain": [
+       "PauliSum(nqubits: 8, 53247 Pauli terms:\n",
+       " 9.3421e-7 * XZIIXXZX\n",
+       " 9.3651e-6 * IIIXIIZY\n",
+       " 3.8189e-6 * YZZIYXZX\n",
+       " -0.00014415 * ZXYYYXII\n",
+       " -1.2334e-6 * IZYZIIXY\n",
+       " 2.2079e-7 * XXIIYZXI\n",
+       " 1.4947e-7 * IZZXIZYZ\n",
+       " 3.2705e-7 * YYXIYYYZ\n",
+       " -0.0035534 * YZIXXZII\n",
+       " -5.7279e-7 * IXIYIIZX\n",
+       " -3.3665e-6 * IYZZZYYX\n",
+       " -8.1232e-9 * YIYZYIZZ\n",
+       " 4.2359e-8 * XIZZXXZZ\n",
+       " -2.3432e-8 * XZZXZZYZ\n",
+       " -0.00012064 * ZZXZZXII\n",
+       " -4.8324e-8 * XZYXIYYZ\n",
+       " -3.3641e-7 * XXXYIYXZ\n",
+       " 9.2096e-7 * IIIXZZXZ\n",
+       " 5.996e-7 * ZZYXYYYY\n",
+       " -2.2674e-7 * XXXXZZXY\n",
+       "  ⋮)"
+      ]
+     },
+     "execution_count": 10,
+     "metadata": {},
+     "output_type": "execute_result"
+    }
+   ],
+   "source": [
+    "dnum"
+   ]
+  },
+  {
    "cell_type": "markdown",
    "id": "c4169f57",
    "metadata": {},
@@ -264,7 +259,7 @@
   },
   {
    "cell_type": "code",
-   "execution_count": 10,
+   "execution_count": 11,
    "id": "4959866b",
    "metadata": {},
    "outputs": [
@@ -274,12 +269,9 @@
        "Inf"
       ]
      },
-<<<<<<< HEAD
-     "execution_count": 10,
-=======
->>>>>>> c3fc8df0
-     "metadata": {},
-     "output_type": "display_data"
+     "execution_count": 11,
+     "metadata": {},
+     "output_type": "execute_result"
     }
    ],
    "source": [
@@ -288,7 +280,7 @@
   },
   {
    "cell_type": "code",
-   "execution_count": 11,
+   "execution_count": 12,
    "id": "4d38e155",
    "metadata": {},
    "outputs": [
@@ -296,11 +288,7 @@
      "name": "stdout",
      "output_type": "stream",
      "text": [
-<<<<<<< HEAD
-      "  0.304029 seconds (1.37 M allocations: 81.081 MiB, 4.87% gc time, 71.61% compilation time)\n",
-=======
-      "  0.261978 seconds (1.05 M allocations: 59.153 MiB, 4.90% gc time, 66.60% compilation time)\n",
->>>>>>> c3fc8df0
+      "  0.253552 seconds (1.06 M allocations: 60.126 MiB, 4.70% gc time, 68.63% compilation time)\n",
       "length(dhyb) = 53247\n"
      ]
     },
@@ -310,28 +298,21 @@
        "0.21720058439757214"
       ]
      },
-<<<<<<< HEAD
-     "execution_count": 11,
-=======
->>>>>>> c3fc8df0
-     "metadata": {},
-     "output_type": "display_data"
+     "execution_count": 12,
+     "metadata": {},
+     "output_type": "execute_result"
     }
    ],
    "source": [
     "wrapped_op = wrapcoefficients(op, NumericPathProperties)\n",
-<<<<<<< HEAD
     "@time dhyb = mergingbfs!(circ, wrapped_op, thetas; max_weight=W, max_freq=Inf, min_abs_coeff=min_abs_coeff);\n",
-=======
-    "@time dhyb = mergingbfs!(fastcirc, wrapped_op, thetas; max_weight=W, max_freq=Inf, min_abs_coeff=min_abs_coeff);\n",
->>>>>>> c3fc8df0
     "@show length(dhyb)\n",
     "overlapwithzero(dhyb)"
    ]
   },
   {
    "cell_type": "code",
-   "execution_count": 12,
+   "execution_count": 13,
    "id": "9c9a2ebc",
    "metadata": {},
    "outputs": [
@@ -362,14 +343,9 @@
        "  ⋮)"
       ]
      },
-<<<<<<< HEAD
-     "execution_count": 12,
-     "metadata": {},
-     "output_type": "execute_result"
-=======
-     "metadata": {},
-     "output_type": "display_data"
->>>>>>> c3fc8df0
+     "execution_count": 13,
+     "metadata": {},
+     "output_type": "execute_result"
     }
    ],
    "source": [
@@ -387,7 +363,7 @@
   },
   {
    "cell_type": "code",
-   "execution_count": 13,
+   "execution_count": 14,
    "id": "923e0c79",
    "metadata": {},
    "outputs": [
@@ -395,15 +371,9 @@
      "name": "stdout",
      "output_type": "stream",
      "text": [
-<<<<<<< HEAD
-      "  0.959551 seconds (11.94 M allocations: 650.775 MiB, 21.28% gc time, 29.91% compilation time)\n",
+      "  0.908660 seconds (11.63 M allocations: 629.551 MiB, 24.39% gc time, 27.53% compilation time)\n",
       "length(dsym) = 53247\n",
-      "  0.078030 seconds (32.47 k allocations: 5.189 MiB, 45.97% compilation time)\n"
-=======
-      "  0.966576 seconds (11.60 M allocations: 627.516 MiB, 23.18% gc time, 27.99% compilation time)\n",
-      "length(dsym) = 53247\n",
-      "  0.088012 seconds (32.47 k allocations: 5.186 MiB, 43.18% compilation time)\n"
->>>>>>> c3fc8df0
+      "  0.072094 seconds (32.47 k allocations: 5.188 MiB, 45.52% compilation time)\n"
      ]
     },
     {
@@ -412,12 +382,9 @@
        "225500"
       ]
      },
-<<<<<<< HEAD
-     "execution_count": 13,
-=======
->>>>>>> c3fc8df0
-     "metadata": {},
-     "output_type": "display_data"
+     "execution_count": 14,
+     "metadata": {},
+     "output_type": "execute_result"
     }
    ],
    "source": [
@@ -435,7 +402,7 @@
   },
   {
    "cell_type": "code",
-   "execution_count": 14,
+   "execution_count": 15,
    "id": "09f28dbd",
    "metadata": {},
    "outputs": [
@@ -443,11 +410,7 @@
      "name": "stdout",
      "output_type": "stream",
      "text": [
-<<<<<<< HEAD
-      "  0.059170 seconds (62.00 k allocations: 4.308 MiB, 59.30% compilation time)\n"
-=======
-      "  0.060624 seconds (60.10 k allocations: 4.183 MiB, 58.08% compilation time)\n"
->>>>>>> c3fc8df0
+      "  0.088207 seconds (62.00 k allocations: 4.311 MiB, 72.46% compilation time)\n"
      ]
     },
     {
@@ -456,12 +419,9 @@
        "0.2172005843975723"
       ]
      },
-<<<<<<< HEAD
-     "execution_count": 14,
-=======
->>>>>>> c3fc8df0
-     "metadata": {},
-     "output_type": "display_data"
+     "execution_count": 15,
+     "metadata": {},
+     "output_type": "execute_result"
     }
    ],
    "source": [
