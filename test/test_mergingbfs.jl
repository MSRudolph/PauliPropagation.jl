using Random


function numericalPP(nq, nl, W, min_abs_coeff)

    op = PauliString(nq, :Z, round(Int, nq / 2))

    topo = bricklayertopology(nq; periodic=false)
    circ = hardwareefficientcircuit(nq, nl; topology=topo)

    m = countparameters(circ)

    Random.seed!(42)
    thetas = randn(m)

<<<<<<< HEAD
    dnum = mergingbfs(circ, obsint, thetas; max_weight=W, min_abs_coeff=min_abs_coeff)
=======
    dnum = mergingbfs(fastcirc, op, thetas; max_weight=W, min_abs_coeff=min_abs_coeff)
>>>>>>> 38051afe

    return overlapwithzero(dnum) # expectation
end



function hybridPP(nq, nl, W, min_abs_coeff, max_freq)

    op = PauliString(nq, :Z, round(Int, nq / 2))

    wrapped_op = wrapcoefficients(op, NumericPathProperties)

    topo = bricklayertopology(nq; periodic=false)
    circ = hardwareefficientcircuit(nq, nl; topology=topo)

    m = countparameters(circ)

    Random.seed!(42)
    thetas = randn(m)

<<<<<<< HEAD
    dhyb = mergingbfs(circ, obsint, NumericPathProperties(1.0), thetas; max_weight=W, max_freq=max_freq, min_abs_coeff=min_abs_coeff)
=======
    dhyb = mergingbfs(fastcirc, wrapped_op, thetas; max_weight=W, max_freq=max_freq, min_abs_coeff=min_abs_coeff)
>>>>>>> 38051afe

    return overlapwithzero(dhyb)
end


function surrogatePP(nq, nl, W, max_freq)

    op = PauliString(nq, :Z, round(Int, nq / 2))

    wrapped_op = wrapcoefficients(op, NodePathProperties)

    topo = bricklayertopology(nq; periodic=false)
    circ = hardwareefficientcircuit(nq, nl; topology=topo)

    m = countparameters(circ)

    Random.seed!(42)
    thetas = randn(m)

    dsym = mergingbfs(circ, wrapped_op, zeros(m); max_weight=W, max_freq=max_freq)

    final_nodes = collect(pth.coeff for (obs, pth) in zerofilter(dsym))
    final_eval_node = PauliGateNode(parents=final_nodes, trig_inds=zeros(Int, length(final_nodes)), signs=ones(length(final_nodes)), param_idx=1, cummulative_value=0.0)
    resetnodes(final_eval_node)
    resetnodes(final_eval_node)
    eval_list = gettraceevalorder(final_eval_node, zeros(m))

    return expectation(eval_list, thetas)
end<|MERGE_RESOLUTION|>--- conflicted
+++ resolved
@@ -13,11 +13,7 @@
     Random.seed!(42)
     thetas = randn(m)
 
-<<<<<<< HEAD
-    dnum = mergingbfs(circ, obsint, thetas; max_weight=W, min_abs_coeff=min_abs_coeff)
-=======
-    dnum = mergingbfs(fastcirc, op, thetas; max_weight=W, min_abs_coeff=min_abs_coeff)
->>>>>>> 38051afe
+    dnum = mergingbfs(circ, op, thetas; max_weight=W, min_abs_coeff=min_abs_coeff)
 
     return overlapwithzero(dnum) # expectation
 end
@@ -38,11 +34,7 @@
     Random.seed!(42)
     thetas = randn(m)
 
-<<<<<<< HEAD
-    dhyb = mergingbfs(circ, obsint, NumericPathProperties(1.0), thetas; max_weight=W, max_freq=max_freq, min_abs_coeff=min_abs_coeff)
-=======
-    dhyb = mergingbfs(fastcirc, wrapped_op, thetas; max_weight=W, max_freq=max_freq, min_abs_coeff=min_abs_coeff)
->>>>>>> 38051afe
+    dhyb = mergingbfs(circ, wrapped_op, thetas; max_weight=W, max_freq=max_freq, min_abs_coeff=min_abs_coeff)
 
     return overlapwithzero(dhyb)
 end
