## Test the utils for PauliAlgebra/datatypes.jl module.

using Test

import PauliPropagation: pauli_symbols

@testset "Identity" begin

    for nq in [1, 4, 7, 17, 33, 64, 127, 1024]
        created_id = identitypauli(nq)
        manual_id = PauliPropagation.getinttype(nq)(0)
        @test created_id == manual_id == 0
        @test typeof(created_id) == typeof(manual_id)
        @test typeof(identitypauli(typeof(created_id))) == typeof(created_id)
        @test typeof(identitylike(created_id)) == typeof(created_id)
    end
end

@testset "Int to Symbol" begin

    # Test the conversion from integer to symbol
    for (i, symbol) in enumerate(pauli_symbols)
        @test inttosymbol(i - 1) == symbol # i-1 because integers are 0-indexed
    end

    # Test the bounds error for converting integers outside [0, 3]
    @test_throws ArgumentError inttosymbol(4)
    @test_throws ArgumentError inttosymbol(-1)

    # Test multiqubit conversion. Note that the order of the symbols is reversed
    # compared to the bitstring to int conversion.
    @test inttosymbol(1, 2) == [:X, :I]
    @test inttosymbol(4, 2) == [:I, :X]
end

@testset "Symbol to Int" begin

    # Test the conversion from a symbol to integer
    for i in 0:3
        @test symboltoint(inttosymbol(i)) == i
    end

    # Test 2-qubit conversion
    nqubits = 2
    for i in 4:15
        @test symboltoint(inttosymbol(i, nqubits)) == i
    end

end

@testset "Get Pauli" begin

    # For single qubit pauli, the integer representation is the same.
    for i in 0:3
        @test getpauli(i, 1) == i
    end

    pstr = PauliString(3, [:X], [2])
    # Test for `pstr` of `PauliString` type.
    @test getpauli(pstr.term, 1) == 0
    @test getpauli(pstr.term, 2) == 1

end

@testset "Get Paulis" begin

    # Test consistency with integer representation
    rand_int = 13
    @test getpauli(rand_int, [1, 2]) == 13

    # Test with `PauliStringType`
    nqubits = 4
    pstr = PauliString(nqubits, :X, 2)
    inds = [1, 3]
    @test getpauli(pstr.term, inds) == 0
    inds = [3, 1]
    @test getpauli(pstr.term, inds) == 0
    inds = [1, 2]
    @test getpauli(pstr.term, inds) == 4

    # if the indices are not sorted, `getpauli` will reutrn a pauli
    # integer representation according to the unsorted indices
    inds = [2, 1]
    @test getpauli(pstr.term, inds) == 1

    # Test with inttosymbol
    inds = [2, 4]
    symbols = [:X, :Z]
    pstr = PauliString(nqubits, symbols, inds)

    @test inttosymbol(
        getpauli(pstr.term, inds), length(inds)
    ) == symbols

    # flip `qinds` will return reversed symbols
    @test inttosymbol(
        getpauli(pstr.term, [4, 2]), length(inds)
    ) == [symbols[2], symbols[1]]

end

@testset "Set Pauli" begin
    nqubits = 4

    # Test pstr with `PauliStringType`
    pstr = PauliString(nqubits, :X, 2)
    expected_pstr = PauliString(nqubits, [:Z, :X], [1, 2])
    @test setpauli(pstr.term, :Z, 1) == expected_pstr.term

    # Test target_pauli as integer
    @test setpauli(pstr.term, 3, 1) == expected_pstr.term

end

<<<<<<< HEAD
@testset "Get Pauli for a range of indices" begin
    nq = 12
    pstr = PauliString(nq, [:X, :Z], [3, 9])

    @test getpauli(pstr.term, range(2, 10)) == getpauli(pstr.term, range(2, 10))
    @test getpauli(pstr.term, range(2, 10)) == getpauli(pstr.term, 2, 10)
end

@testset "Set Pauli Continuous" begin
    nq = 12
    pstr = PauliString(nq, [:X, :Z], [3, 9])
    target_pstr = PauliString(nq, [:Y, :X], [4, 5])
    @test setpauli(pstr.term, target_pstr.term, 2, 10) == setpauli(pstr.term, target_pstr.term, range(2, 10))
end

=======

@testset "Convert PauliString/PauliSum coeff types" begin

    @testset "PauliString" begin
        pstr = PauliString(2, :X, 1, 1+0im)
        @test convertcoefftype(Float64, pstr) == PauliString(2, :X, 1, 1.)

        pstr = PauliString(2, [:X, :Y], [1, 2], 1)
        @test convertcoefftype(ComplexF64, pstr) == PauliString(2, [:X, :Y], [1, 2], 1+0im)
    end

    @testset "PauliSum" begin
        psum = PauliSum(ComplexF64, 2)
        add!(psum, [:X, :Y], [1, 2], 2+0im)
        add!(psum, :Z, 1, 1+0im)
        expected_psum = PauliSum(2)
        add!(expected_psum, [:X, :Y], [1, 2], 2)
        add!(expected_psum, :Z, 1, 1)
        @test convertcoefftype(Float64, psum) == expected_psum
    end

end


>>>>>>> 503b07de
@testset "Set Pauli for `PauliString` type" begin

    # nqubits = 4
    # pstr = PauliString(nqubits, [:X, :Z], [1, 4])

    # TODO: Implement setpauli() PauliString and then also getpauli()
    # Test pstr with `PauliString` type and target_pauli as `Integer`
    # transformed_pstr = setpauli(pstr, 2, [1, 3])
    # expected_pstr = PauliString(4, [:Y, :Z], [1, 4])
    # @test transformed_pstr == expected_pstr

    # Test pstr with `PauliString` type and target_pauli as `Symbol`
    # transformed_pstr = setpauli(pstr, [:Y, :X], [1, 3])
    # expected_pstr = PauliString(4, [:Y, :X, :Z], [1, 3, 4])
    # @test transformed_pstr == expected_pstr

    # Test pstr with `PauliStringType` and target_pauli as `Integer`
    # transformed_pstr = setpauli(pstr.term, symboltoint([:Y, :X]), [1, 3])
    # @test transformed_pstr == expected_pstr.term

    # expected_pstr = PauliString(4, [:Y, :X, :Z], [3, 1, 4])
    # transformed_pstr = setpauli(pstr.term, [:Y, :X], [3, 1])
    # @test transformed_pstr == expected_pstr.term
end

<|MERGE_RESOLUTION|>--- conflicted
+++ resolved
@@ -112,7 +112,7 @@
 
 end
 
-<<<<<<< HEAD
+
 @testset "Get Pauli for a range of indices" begin
     nq = 12
     pstr = PauliString(nq, [:X, :Z], [3, 9])
@@ -128,22 +128,21 @@
     @test setpauli(pstr.term, target_pstr.term, 2, 10) == setpauli(pstr.term, target_pstr.term, range(2, 10))
 end
 
-=======
 
 @testset "Convert PauliString/PauliSum coeff types" begin
 
     @testset "PauliString" begin
-        pstr = PauliString(2, :X, 1, 1+0im)
+        pstr = PauliString(2, :X, 1, 1 + 0im)
         @test convertcoefftype(Float64, pstr) == PauliString(2, :X, 1, 1.)
 
         pstr = PauliString(2, [:X, :Y], [1, 2], 1)
-        @test convertcoefftype(ComplexF64, pstr) == PauliString(2, [:X, :Y], [1, 2], 1+0im)
+        @test convertcoefftype(ComplexF64, pstr) == PauliString(2, [:X, :Y], [1, 2], 1 + 0im)
     end
 
     @testset "PauliSum" begin
         psum = PauliSum(ComplexF64, 2)
-        add!(psum, [:X, :Y], [1, 2], 2+0im)
-        add!(psum, :Z, 1, 1+0im)
+        add!(psum, [:X, :Y], [1, 2], 2 + 0im)
+        add!(psum, :Z, 1, 1 + 0im)
         expected_psum = PauliSum(2)
         add!(expected_psum, [:X, :Y], [1, 2], 2)
         add!(expected_psum, :Z, 1, 1)
@@ -152,8 +151,6 @@
 
 end
 
-
->>>>>>> 503b07de
 @testset "Set Pauli for `PauliString` type" begin
 
     # nqubits = 4
