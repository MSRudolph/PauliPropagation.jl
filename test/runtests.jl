using PauliPropagation
using Test

@testset "PauliPropagation.jl" begin
    # Write your tests here.
    include("test_apply.jl")
    th = randn()
    @test all(applypauligate([:Z], [1], th) .== (0x0003, 1.0))
    th = randn()
    @test all(applypauligate([:X], [1], th) .≈ (0x0003, cos(th), 0x0002, sin(th)))
    th = randn()
    @test all(applypauligate([:Y], [1], th) .≈ (0x0003, cos(th), 0x0001, -sin(th)))


    include("test_mergingbfs.jl")
    @test numericalPP(8, 4, Inf, 0.0) ≈ 0.21720058439757214
    @test hybridPP(8, 4, Inf, 0.0, Inf) ≈ 0.21720058439757214
    @test surrogatePP(8, 4, Inf, Inf) ≈ 0.21720058439757214

<<<<<<< HEAD
    include("test_datatypes.jl")
    @test isa(createpaulistring(7), PauliString)
    @test isa(createpaulisum(21), PauliSum)
    @test isa(addtopaulisum(65), PauliSum)
=======

    Random.seed!(42)
    include("test_noisechannels.jl")
    @test paulinoise(8, 4, Inf, 0.0)

    include("test_gate.jl")

>>>>>>> 6c629551
end<|MERGE_RESOLUTION|>--- conflicted
+++ resolved
@@ -17,12 +17,10 @@
     @test hybridPP(8, 4, Inf, 0.0, Inf) ≈ 0.21720058439757214
     @test surrogatePP(8, 4, Inf, Inf) ≈ 0.21720058439757214
 
-<<<<<<< HEAD
     include("test_datatypes.jl")
     @test isa(createpaulistring(7), PauliString)
     @test isa(createpaulisum(21), PauliSum)
     @test isa(addtopaulisum(65), PauliSum)
-=======
 
     Random.seed!(42)
     include("test_noisechannels.jl")
@@ -30,5 +28,4 @@
 
     include("test_gate.jl")
 
->>>>>>> 6c629551
 end