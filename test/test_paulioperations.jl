using Test

@testset "pauliprod Tests" begin
    """Test the product of PauliStrings and PauliSums."""

<<<<<<< HEAD
    # X * Y = iZ
    nq = 2
    qind = 1
    pstr1 = PauliString(nq, :X, qind, 1)
    pstr2 = PauliString(nq, :Y, qind, 1.5)
    pstr3 = pauliprod(pstr1, pstr2)
    @test pstr3 == PauliString(nq, :Z, qind, pstr1.coeff * pstr2.coeff * 1im)
    @test pauliprod(pstr2, pstr1).coeff == -1 * pstr3.coeff

    # Z * I = Z
    nq = 5
    qind = 4
    pstr1 = PauliString(nq, :Z, qind, 1.2 + 0.2im)
    pstr2 = PauliString(nq, :I, qind, 1im)
    pstr3 = pauliprod(pstr1, pstr2)
    @test pstr3 == PauliString(nq, :Z, qind, pstr1.coeff * pstr2.coeff)
    @test pauliprod(pstr2, pstr1).coeff == pstr3.coeff

    # Z * I = Z
    nq = 7
    qind = 7
    pstr1 = PauliString(nq, :I, qind, -1im)
    pstr2 = PauliString(nq, :X, qind, 0)
    pstr3 = pauliprod(pstr1, pstr2)
    @test pstr3 == PauliString(nq, :X, qind, pstr1.coeff * pstr2.coeff)
    @test pauliprod(pstr2, pstr1).coeff == pstr3.coeff


    # X * X = I
    nq = 13
    qind = 2
    pstr1 = PauliString(nq, :X, qind, 1im + 0.5)
    pstr2 = PauliString(nq, :X, qind, -0.2)
    pstr3 = pauliprod(pstr1, pstr2)
    @test pstr3 == PauliString(nq, :I, qind, pstr1.coeff * pstr2.coeff)
    @test pauliprod(pstr2, pstr1).coeff == pstr3.coeff


    # XY * ZY = -iYI
    nq = 17
    qinds = [3, 14]
    pstr1 = PauliString(nq, [:X, :Y], qinds, 0.3)
    pstr2 = PauliString(nq, [:Z, :Y], qinds, 5)
    pstr3 = pauliprod(pstr1, pstr2)
    @test pstr3 == PauliString(nq, [:Y, :I], qinds, pstr1.coeff * pstr2.coeff * -1im * 1)
    @test pauliprod(pstr2, pstr1).coeff == -1 * pstr3.coeff


    # I * I = I
    nq = 32
    qind = 16
    pstr1 = PauliString(nq, :I, qind, 2.1)
    pstr2 = PauliString(nq, :I, qind, 3im + 0.1)
    pstr3 = pauliprod(pstr1, pstr2)
    @test pstr3 == PauliString(nq, :I, qind, pstr1.coeff * pstr2.coeff)
    @test pauliprod(pstr2, pstr1).coeff == pstr3.coeff

    # XY * ZY = -iYI
    nq = 33
    qinds = [1, 29]
    pstr1 = PauliString(nq, [:X, :I], qinds, 2im)
    pstr2 = PauliString(nq, [:I, :Y], qinds, -3)
    pstr3 = pauliprod(pstr1, pstr2)
    @test pstr3 == PauliString(nq, [:X, :Y], qinds, pstr1.coeff * pstr2.coeff)
    @test pauliprod(pstr2, pstr1).coeff == pstr3.coeff

    # ZX * XZ = YY
    nq = 65
    qinds = [62, 31]
    pstr1 = PauliString(nq, [:Z, :X], qinds, 1im)
    pstr2 = PauliString(nq, [:X, :Z], qinds, π)
    pstr3 = pauliprod(pstr1, pstr2)
    @test pstr3 == PauliString(nq, [:Y, :Y], qinds, pstr1.coeff * pstr2.coeff)
    @test pauliprod(pstr2, pstr1).coeff == pstr3.coeff
end

@testset "LinearAlgebra" begin
    for nq in 1:10
        λ = rand()
        @test tr(λ * PauliString(nq, :I, rand(1:nq))) == λ * 2.0^nq
        @test tr(λ * PauliString(nq, :X, rand(1:nq))) == 0.0
        @test tr(λ * PauliString(nq, :Y, rand(1:nq))) == 0.0
        @test tr(λ * PauliString(nq, :Z, rand(1:nq))) == 0.0

        @test trace(λ * PauliString(nq, :I, rand(1:nq))) == λ * 2.0^nq
        @test trace(λ * PauliString(nq, :X, rand(1:nq))) == 0.0
        @test trace(λ * PauliString(nq, :Y, rand(1:nq))) == 0.0
        @test trace(λ * PauliString(nq, :Z, rand(1:nq))) == 0.0        
    end

    nq = 42
    letters = [rand([:X, :Y, :Z]) for _ in 1:nq]
    pstr = PauliString(nq, letters, 1:nq)
    @test tr(pstr) == 0.0
    @test trace(pstr) == 0.0

    psum = pstr + PauliString(nq, :I, 1) / 137.
    @test tr(psum) == 2.0^nq / 137.
    @test trace(psum) == 2.0^nq / 137.
end

# TODO: Tests for PauliSum
# TODO: Test for commutator
=======
    # Test with PauliStrings
    @testset "PauliString Product" begin
        # X * Y = iZ
        nq = 2
        qind = 1
        pstr1 = PauliString(nq, :X, qind, 1)
        pstr2 = PauliString(nq, :Y, qind, 1.5)
        pstr3 = pauliprod(pstr1, pstr2)
        @test pstr3 == PauliString(nq, :Z, qind, pstr1.coeff * pstr2.coeff * 1im)
        @test pauliprod(pstr2, pstr1).coeff == -1 * pstr3.coeff

        # Z * I = Z
        nq = 5
        qind = 4
        pstr1 = PauliString(nq, :Z, qind, 1.2 + 0.2im)
        pstr2 = PauliString(nq, :I, qind, 1im)
        pstr3 = pauliprod(pstr1, pstr2)
        @test pstr3 == PauliString(nq, :Z, qind, pstr1.coeff * pstr2.coeff)
        @test pauliprod(pstr2, pstr1).coeff == pstr3.coeff

        # Z * I = Z
        nq = 7
        qind = 7
        pstr1 = PauliString(nq, :I, qind, -1im)
        pstr2 = PauliString(nq, :X, qind, 0)
        pstr3 = pauliprod(pstr1, pstr2)
        @test pstr3 == PauliString(nq, :X, qind, pstr1.coeff * pstr2.coeff)
        @test pauliprod(pstr2, pstr1).coeff == pstr3.coeff


        # X * X = I
        nq = 13
        qind = 2
        pstr1 = PauliString(nq, :X, qind, 1im + 0.5)
        pstr2 = PauliString(nq, :X, qind, -0.2)
        pstr3 = pauliprod(pstr1, pstr2)
        @test pstr3 == PauliString(nq, :I, qind, pstr1.coeff * pstr2.coeff)
        @test pauliprod(pstr2, pstr1).coeff == pstr3.coeff


        # XY * ZY = -iYI
        nq = 17
        qinds = [3, 14]
        pstr1 = PauliString(nq, [:X, :Y], qinds, 0.3)
        pstr2 = PauliString(nq, [:Z, :Y], qinds, 5)
        pstr3 = pauliprod(pstr1, pstr2)
        @test pstr3 == PauliString(nq, [:Y, :I], qinds, pstr1.coeff * pstr2.coeff * -1im * 1)
        @test pauliprod(pstr2, pstr1).coeff == -1 * pstr3.coeff


        # I * I = I
        nq = 32
        qind = 16
        pstr1 = PauliString(nq, :I, qind, 2.1)
        pstr2 = PauliString(nq, :I, qind, 3im + 0.1)
        pstr3 = pauliprod(pstr1, pstr2)
        @test pstr3 == PauliString(nq, :I, qind, pstr1.coeff * pstr2.coeff)
        @test pauliprod(pstr2, pstr1).coeff == pstr3.coeff

        # XY * ZY = -iYI
        nq = 33
        qinds = [1, 29]
        pstr1 = PauliString(nq, [:X, :I], qinds, 2im)
        pstr2 = PauliString(nq, [:I, :Y], qinds, -3)
        pstr3 = pauliprod(pstr1, pstr2)
        @test pstr3 == PauliString(nq, [:X, :Y], qinds, pstr1.coeff * pstr2.coeff)
        @test pauliprod(pstr2, pstr1).coeff == pstr3.coeff

        # ZX * XZ = YY
        nq = 65
        qinds = [62, 31]
        pstr1 = PauliString(nq, [:Z, :X], qinds, 1im)
        pstr2 = PauliString(nq, [:X, :Z], qinds, π)
        pstr3 = pauliprod(pstr1, pstr2)
        @test pstr3 == PauliString(nq, [:Y, :Y], qinds, pstr1.coeff * pstr2.coeff)
        @test pauliprod(pstr2, pstr1).coeff == pstr3.coeff        
    end

    @testset "PauliSums" begin
        nq = 3
        psum1 = PauliSum(nq)
        add!(psum1, [:Z, :X], [1, 2])

        psum2 = PauliSum(nq)
        add!(psum2, [:Y, :Y], [1, 3])
        add!(psum2, [:X, :Y], [1, 2])

        # Psum * I = Psum
        psum_identity = PauliSum(nq)
        add!(psum_identity, [:I], [1], 1.0)
        @test pauliprod(psum2, psum_identity) == psum2

        # Expected product
        psum_expected = PauliSum(nq, Dict{getinttype(psum1.nqubits), ComplexF64}())
        add!(psum_expected, [:Y, :Z], [1, 2], -1.)
        add!(psum_expected, [:X, :X, :Y], [1, 2, 3], -1im)
        @test pauliprod(psum1, psum2) == psum_expected

        # Test real coefficients conversion
        psum2 = PauliSum(nq)
        add!(psum2, [:Y, :Y], [1, 2], 2.0)
        psum_expected = PauliSum(nq)
        add!(psum_expected, [:X, :Z], [1, 2], 2.0)
        @test pauliprod(psum1, psum2) == psum_expected
    end

    @testset "Commutators" begin
        # [X, Y] = iZ
        nq = 1
        pstr1 = PauliString(nq, :X, 1, 1.0)
        pstr2 = PauliString(nq, :Y, 1, 1.0)
        @test commutator(pstr1, pstr2) == PauliString(nq, :Z, 1, 2im)

        # [P, I] = 0
        pstr_identity = PauliString(nq, :I, 1, 1.0)
        for p in (:I, :X, :Y, :Z)
            pstr = PauliString(nq, p, 1, 1.0)
            @test commutator(pstr, pstr_identity) == PauliString(nq, :I, 1, 0im)
        end

        # [XX, ZY] = 0
        nq = 2
        pstr1 = PauliString(nq, [:X, :X], [1, 2], 1.0)
        pstr2 = PauliString(nq, [:Z, :Y], [1, 2], 1.0)
        @test commutator(pstr1, pstr2) == PauliString(nq, :I, 1, 0im)
        
        # [XY, YI] = -iYI
        nq = 2
        pstr1 = PauliString(nq, [:X, :Y], [1, 2], 1.0)
        pstr2 = PauliString(nq, [:Y, :I], [1, 2], 1.0)
        @test commutator(pstr1, pstr2) == PauliString(nq, [:Z, :Y], [1, 2], 2im)
    end
end
>>>>>>> a793ac27
<|MERGE_RESOLUTION|>--- conflicted
+++ resolved
@@ -3,111 +3,6 @@
 @testset "pauliprod Tests" begin
     """Test the product of PauliStrings and PauliSums."""
 
-<<<<<<< HEAD
-    # X * Y = iZ
-    nq = 2
-    qind = 1
-    pstr1 = PauliString(nq, :X, qind, 1)
-    pstr2 = PauliString(nq, :Y, qind, 1.5)
-    pstr3 = pauliprod(pstr1, pstr2)
-    @test pstr3 == PauliString(nq, :Z, qind, pstr1.coeff * pstr2.coeff * 1im)
-    @test pauliprod(pstr2, pstr1).coeff == -1 * pstr3.coeff
-
-    # Z * I = Z
-    nq = 5
-    qind = 4
-    pstr1 = PauliString(nq, :Z, qind, 1.2 + 0.2im)
-    pstr2 = PauliString(nq, :I, qind, 1im)
-    pstr3 = pauliprod(pstr1, pstr2)
-    @test pstr3 == PauliString(nq, :Z, qind, pstr1.coeff * pstr2.coeff)
-    @test pauliprod(pstr2, pstr1).coeff == pstr3.coeff
-
-    # Z * I = Z
-    nq = 7
-    qind = 7
-    pstr1 = PauliString(nq, :I, qind, -1im)
-    pstr2 = PauliString(nq, :X, qind, 0)
-    pstr3 = pauliprod(pstr1, pstr2)
-    @test pstr3 == PauliString(nq, :X, qind, pstr1.coeff * pstr2.coeff)
-    @test pauliprod(pstr2, pstr1).coeff == pstr3.coeff
-
-
-    # X * X = I
-    nq = 13
-    qind = 2
-    pstr1 = PauliString(nq, :X, qind, 1im + 0.5)
-    pstr2 = PauliString(nq, :X, qind, -0.2)
-    pstr3 = pauliprod(pstr1, pstr2)
-    @test pstr3 == PauliString(nq, :I, qind, pstr1.coeff * pstr2.coeff)
-    @test pauliprod(pstr2, pstr1).coeff == pstr3.coeff
-
-
-    # XY * ZY = -iYI
-    nq = 17
-    qinds = [3, 14]
-    pstr1 = PauliString(nq, [:X, :Y], qinds, 0.3)
-    pstr2 = PauliString(nq, [:Z, :Y], qinds, 5)
-    pstr3 = pauliprod(pstr1, pstr2)
-    @test pstr3 == PauliString(nq, [:Y, :I], qinds, pstr1.coeff * pstr2.coeff * -1im * 1)
-    @test pauliprod(pstr2, pstr1).coeff == -1 * pstr3.coeff
-
-
-    # I * I = I
-    nq = 32
-    qind = 16
-    pstr1 = PauliString(nq, :I, qind, 2.1)
-    pstr2 = PauliString(nq, :I, qind, 3im + 0.1)
-    pstr3 = pauliprod(pstr1, pstr2)
-    @test pstr3 == PauliString(nq, :I, qind, pstr1.coeff * pstr2.coeff)
-    @test pauliprod(pstr2, pstr1).coeff == pstr3.coeff
-
-    # XY * ZY = -iYI
-    nq = 33
-    qinds = [1, 29]
-    pstr1 = PauliString(nq, [:X, :I], qinds, 2im)
-    pstr2 = PauliString(nq, [:I, :Y], qinds, -3)
-    pstr3 = pauliprod(pstr1, pstr2)
-    @test pstr3 == PauliString(nq, [:X, :Y], qinds, pstr1.coeff * pstr2.coeff)
-    @test pauliprod(pstr2, pstr1).coeff == pstr3.coeff
-
-    # ZX * XZ = YY
-    nq = 65
-    qinds = [62, 31]
-    pstr1 = PauliString(nq, [:Z, :X], qinds, 1im)
-    pstr2 = PauliString(nq, [:X, :Z], qinds, π)
-    pstr3 = pauliprod(pstr1, pstr2)
-    @test pstr3 == PauliString(nq, [:Y, :Y], qinds, pstr1.coeff * pstr2.coeff)
-    @test pauliprod(pstr2, pstr1).coeff == pstr3.coeff
-end
-
-@testset "LinearAlgebra" begin
-    for nq in 1:10
-        λ = rand()
-        @test tr(λ * PauliString(nq, :I, rand(1:nq))) == λ * 2.0^nq
-        @test tr(λ * PauliString(nq, :X, rand(1:nq))) == 0.0
-        @test tr(λ * PauliString(nq, :Y, rand(1:nq))) == 0.0
-        @test tr(λ * PauliString(nq, :Z, rand(1:nq))) == 0.0
-
-        @test trace(λ * PauliString(nq, :I, rand(1:nq))) == λ * 2.0^nq
-        @test trace(λ * PauliString(nq, :X, rand(1:nq))) == 0.0
-        @test trace(λ * PauliString(nq, :Y, rand(1:nq))) == 0.0
-        @test trace(λ * PauliString(nq, :Z, rand(1:nq))) == 0.0        
-    end
-
-    nq = 42
-    letters = [rand([:X, :Y, :Z]) for _ in 1:nq]
-    pstr = PauliString(nq, letters, 1:nq)
-    @test tr(pstr) == 0.0
-    @test trace(pstr) == 0.0
-
-    psum = pstr + PauliString(nq, :I, 1) / 137.
-    @test tr(psum) == 2.0^nq / 137.
-    @test trace(psum) == 2.0^nq / 137.
-end
-
-# TODO: Tests for PauliSum
-# TODO: Test for commutator
-=======
     # Test with PauliStrings
     @testset "PauliString Product" begin
         # X * Y = iZ
@@ -241,4 +136,28 @@
         @test commutator(pstr1, pstr2) == PauliString(nq, [:Z, :Y], [1, 2], 2im)
     end
 end
->>>>>>> a793ac27
+
+@testset "LinearAlgebra" begin
+    for nq in 1:10
+        λ = rand()
+        @test tr(λ * PauliString(nq, :I, rand(1:nq))) == λ * 2.0^nq
+        @test tr(λ * PauliString(nq, :X, rand(1:nq))) == 0.0
+        @test tr(λ * PauliString(nq, :Y, rand(1:nq))) == 0.0
+        @test tr(λ * PauliString(nq, :Z, rand(1:nq))) == 0.0
+
+        @test trace(λ * PauliString(nq, :I, rand(1:nq))) == λ * 2.0^nq
+        @test trace(λ * PauliString(nq, :X, rand(1:nq))) == 0.0
+        @test trace(λ * PauliString(nq, :Y, rand(1:nq))) == 0.0
+        @test trace(λ * PauliString(nq, :Z, rand(1:nq))) == 0.0        
+    end
+
+    nq = 42
+    letters = [rand([:X, :Y, :Z]) for _ in 1:nq]
+    pstr = PauliString(nq, letters, 1:nq)
+    @test tr(pstr) == 0.0
+    @test trace(pstr) == 0.0
+
+    psum = pstr + PauliString(nq, :I, 1) / 137.
+    @test tr(psum) == 2.0^nq / 137.
+    @test trace(psum) == 2.0^nq / 137.
+end