--- conflicted
+++ resolved
@@ -78,7 +78,7 @@
         pstr2 = PauliString(nq, [:X, :Z], qinds, π)
         pstr3 = pauliprod(pstr1, pstr2)
         @test pstr3 == PauliString(nq, [:Y, :Y], qinds, pstr1.coeff * pstr2.coeff)
-        @test pauliprod(pstr2, pstr1).coeff == pstr3.coeff        
+        @test pauliprod(pstr2, pstr1).coeff == pstr3.coeff
     end
 
     @testset "PauliSums" begin
@@ -96,7 +96,7 @@
         @test pauliprod(psum2, psum_identity) == psum2
 
         # Expected product
-        psum_expected = PauliSum(nq, Dict{getinttype(psum1.nqubits), ComplexF64}())
+        psum_expected = PauliSum(nq, Dict{getinttype(psum1.nqubits),ComplexF64}())
         add!(psum_expected, [:Y, :Z], [1, 2], -1.)
         add!(psum_expected, [:X, :X, :Y], [1, 2, 3], -1im)
         @test pauliprod(psum1, psum2) == psum_expected
@@ -128,7 +128,7 @@
         pstr1 = PauliString(nq, [:X, :X], [1, 2], 1.0)
         pstr2 = PauliString(nq, [:Z, :Y], [1, 2], 1.0)
         @test commutator(pstr1, pstr2) == PauliString(nq, :I, 1, 0im)
-        
+
         # [XY, YI] = -iYI
         nq = 2
         pstr1 = PauliString(nq, [:X, :Y], [1, 2], 1.0)
@@ -137,7 +137,6 @@
     end
 end
 
-<<<<<<< HEAD
 
 @testset "Count Paulis" begin
     """Test counting X, Y, Z in PauliStrings."""
@@ -152,40 +151,40 @@
         countweight(pstr) == (
             expected_counts.X + expected_counts.Y + expected_counts.Z
         ) || error("countweight failed")
-    end    
+    end
 
     nq = 6
     @testset "Counting Identity" begin
         pstr = PauliString(nq, [:I], 1)
         expected_counts = (X=0, Y=0, Z=0, XY=0, YZ=0)
-        _count_verification(pstr, expected_counts)    
+        _count_verification(pstr, expected_counts)
     end
 
     @testset "Counting Single Pauli X" begin
-        pstr = PauliString(nq, [:X, :X ], [2, 3])
+        pstr = PauliString(nq, [:X, :X], [2, 3])
         expected_counts = (X=2, Y=0, Z=0, XY=2, YZ=0)
         _count_verification(pstr, expected_counts)
     end
 
     @testset "Counting Single Pauli Y" begin
-        pstr = PauliString(nq, [:Y, :Y ], [1, 5])
+        pstr = PauliString(nq, [:Y, :Y], [1, 5])
         expected_counts = (X=0, Y=2, Z=0, XY=2, YZ=2)
-        _count_verification(pstr, expected_counts)    
+        _count_verification(pstr, expected_counts)
     end
 
     @testset "Counting Single Pauli Z" begin
-        pstr = PauliString(nq, [:Z, :Z ], [4, 6])
+        pstr = PauliString(nq, [:Z, :Z], [4, 6])
         expected_counts = (X=0, Y=0, Z=2, XY=0, YZ=2)
-        _count_verification(pstr, expected_counts)    
+        _count_verification(pstr, expected_counts)
     end
 
     @testset "Counting Mixed Paulis" begin
         pstr = PauliString(nq, [:X, :Y, :I, :Z, :X, :Y], collect(1:nq))
         expected_counts = (X=2, Y=2, Z=1, XY=4, YZ=3)
-        _count_verification(pstr, expected_counts)    
-    end
-
-=======
+        _count_verification(pstr, expected_counts)
+    end
+end
+
 @testset "LinearAlgebra" begin
     for nq in 1:10
         λ = rand()
@@ -197,7 +196,7 @@
         @test trace(λ * PauliString(nq, :I, rand(1:nq))) == λ * 2.0^nq
         @test trace(λ * PauliString(nq, :X, rand(1:nq))) == 0.0
         @test trace(λ * PauliString(nq, :Y, rand(1:nq))) == 0.0
-        @test trace(λ * PauliString(nq, :Z, rand(1:nq))) == 0.0        
+        @test trace(λ * PauliString(nq, :Z, rand(1:nq))) == 0.0
     end
 
     nq = 42
@@ -209,5 +208,4 @@
     psum = pstr + PauliString(nq, :I, 1) / 137.
     @test tr(psum) == 2.0^nq / 137.
     @test trace(psum) == 2.0^nq / 137.
->>>>>>> d0fe9c89
 end