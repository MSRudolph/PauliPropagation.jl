--- conflicted
+++ resolved
@@ -63,14 +63,9 @@
     countxy,
     countyz,
     containsXorY,
-<<<<<<< HEAD
-    containsYorZ, 
-    commutator
-=======
     containsYorZ,
     pauliprod,
     commutes
->>>>>>> f6114595
 
 include("truncations.jl")
 
