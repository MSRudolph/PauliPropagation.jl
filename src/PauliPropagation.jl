--- conflicted
+++ resolved
@@ -43,7 +43,6 @@
     containsXorY,
     containsYorZ
 
-<<<<<<< HEAD
 include("./Symmetry/Symmetry.jl")
 export
     theta_periodic_brickwork,
@@ -54,8 +53,6 @@
 include("apply.jl")
 export apply, applynoncummuting  # What should I export here?
 
-=======
->>>>>>> e9611b30
 include("truncations.jl")
 
 include("Propagation/Propagation.jl")
