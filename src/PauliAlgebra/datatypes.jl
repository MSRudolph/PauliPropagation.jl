import Base: *
import Base: /
import Base: +
import Base: -

"""
    PauliString(nqubits::Int, term::TermType, coeff::CoeffType)

`PauliString` is a struct that represents a Pauli string on `nqubits` qubits.
Commonly `term` is an unsigned Integer. See the other `PauliString` constructors for details. 
"""
struct PauliString{TermType<:PauliStringType,CoeffType}
    nqubits::Int
    term::TermType
    coeff::CoeffType
end

"""
    PauliString(nqubits::Integer, pauli::Symbol, qind::Integer, coeff=1.0)

Constructor for a `PauliString` on `nqubits` qubits from a Symbol (:X, :Y, :Z) representing a single non-identity Pauli on qubit `qind` with coefficient `coeff`.
"""
function PauliString(nqubits::Integer, pauli::Symbol, qind::Integer, coeff=1.0)
    pauli = symboltoint(nqubits, pauli, qind)
    coeff = _convertcoefficients(coeff)
    return PauliString(nqubits, pauli, coeff)
end

"""
    PauliString(nqubits, pstr, qinds, coeff=1.0)

Constructor for a `PauliString` on `nqubits` qubits from a list of Symbols representing non-identity Paulis on qubits `qinds` with coefficient `coeff`.
"""
function PauliString(nqubits, pstr, qinds, coeff=1.0)
    pauli = symboltoint(nqubits, pstr, qinds)
    coeff = _convertcoefficients(coeff)
    return PauliString(nqubits, pauli, coeff)
end

"""
    term(pstr::PauliString)

Get the lower-level representation of a `PauliString`.
This returns the `term` field of the `PauliString`. 
"""
term(pstr::PauliString) = pstr.term

"""
    paulitype(pstr::PauliString)

Get the Pauli integer type of a `PauliString`.
"""
function paulitype(pstr::PauliString)
    return typeof(pstr.term)
end

"""
    coefftype(pstr::PauliString)

Get the coefficient type of a `PauliString`.
"""
function coefftype(pstr::PauliString)
    return typeof(pstr.coeff)
end

"""
    numcoefftype(pstr::PauliString)

Get the type of the numerical coefficient of a `PauliString`. 
Will get the type of the `coeff` field of a potential PathProperties type.
"""
function numcoefftype(pstr::PauliString)
    return numcoefftype(pstr.coeff)
end


import Base.show
"""
Pretty print for `PauliString`.
"""
function show(io::IO, pstr::PauliString)
    pauli_string = inttostring(pstr.term, pstr.nqubits)
    if length(pauli_string) > 20
        pauli_string = pauli_string[1:20] * "..."
    end
    if isa(pstr.coeff, Number)
        coeff_str = round(pstr.coeff, sigdigits=5)
    elseif isa(pstr.coeff, PathProperties)
        if isa(pstr.coeff, Number)
            coeff_str = "PathProperty($(round(pstr.coeff, sigdigits=5)))"
        else
            coeff_str = "PathProperty($(typeof(pstr.coeff)))"
        end
    else
        coeff_str = "($(typeof(pstr.coeff)))"
    end
    print(io, "PauliString(nqubits: $(pstr.nqubits), $(coeff_str) * $(pauli_string))")
end


"""
    PauliSum(nqubits::Int, op_dict::Dict)

`PauliSum`` is a struct that represents a sum of Pauli strings acting on `nqubits` qubits.
It is a wrapper around a dictionary Dict(Pauli string => coefficient}, where the Pauli strings are typically unsigned Integers for efficiency reasons.
"""
struct PauliSum{TermType<:Integer,CoeffType}
    nqubits::Int
    terms::Dict{TermType,CoeffType}
end

"""
    PauliSum(nqubits::Integer)

Contructor for an empty `PauliSum` on `nqubits` qubits. Element type defaults for Float64.
"""
PauliSum(nqubits::Integer) = PauliSum(nqubits, Float64)

"""
    PauliSum(nq::Int, ELTYPE::T) where {T<:DataType}

Contructor for an empty `PauliSum` on `nqubits` qubits. Element type can be provided.
"""
function PauliSum(nq::Int, ELTYPE::T) where {T<:DataType}
    TermType = getinttype(nq)
    return PauliSum(nq, Dict{TermType,ELTYPE}())
end

"""
    PauliSum(nqubits::Integer, psum::Dict{Vector{Symbol},CoeffType}) where {CoeffType}

Constructor for a `PauliSum` on `nqubits` qubits from a dictionary of {Vector{Symbols} => coefficients}.
"""
function PauliSum(nqubits::Integer, psum::Dict{Vector{Symbol},CoeffType}) where {CoeffType}

    _checknumberofqubits.(nqubits, keys(psum))

    int_dict = Dict(symboltoint(k) => _convertcoefficients(v) for (k, v) in psum)

    return PauliSum(nqubits, int_dict)
end

"""
    PauliSum(psum::PauliSum)

Trivial constructor for a `PauliSum` on `nqubits` qubits from a `PauliSum`. Returns the same `PauliSum` and does not copy.
"""
PauliSum(psum::PauliSum) = psum

"""
    PauliSum(pstr::PauliString)

Constructor for a `PauliSum` on `nqubits` qubits from a `PauliString`.
"""
PauliSum(pstr::PauliString) = PauliSum(pstr.nqubits, pstr)

"""
    PauliSum(nq::Integer, pstr::PauliString{TermType,CoeffType}) where {TermType,CoeffType}

Constructor for a `PauliSum` on `nqubits` qubits from a `PauliString`.
"""
function PauliSum(nq::Integer, pstr::PauliString{TermType,CoeffType}) where {TermType,CoeffType}
    _checknumberofqubits(nq, pstr)
    return PauliSum(nq, Dict{TermType,CoeffType}(pstr.term => pstr.coeff))
end

"""
    terms(psum::PauliSum)

Returns the data structure of the `PauliSum` containing the Pauli strings and their coefficients.
Currently a dictionary.
"""
terms(psum::PauliSum) = psum.terms

"""
    paulis(psum::PauliSum)

Returns an iterator over the integer pauli strings of a `PauliSum`.
Call `topaulistrings` to receive entries as `PauliString`s.
"""
function paulis(psum::PauliSum)
    return keys(psum.terms)
end

"""
    coefficients(psum::PauliSum)

Returns an iterator over the coefficients of a `PauliSum`.
Call `topaulistrings` to receive entries as `PauliString`s.
"""
function coefficients(psum::PauliSum)
    return values(psum.terms)
end

"""
    paulitype(psum::PauliSum)

Get the Pauli integer type of a `PauliSum`.
"""
function paulitype(psum::PauliSum)
    return keytype(psum.terms)
end

"""
    paulitype(psum::Dict)

Get the Pauli integer type of a Pauli sum dict.
"""
function paulitype(psum::Dict)
    return keytype(psum)
end

"""
    coefftype(psum::PauliSum)

Get the coefficient type of a `PauliSum`.
"""
function coefftype(psum::PauliSum)
    return valtype(psum.terms)
end

"""
    coefftype(psum::Dict)

Get the coefficient type of a `PauliSum`.
"""
function coefftype(psum::Dict)
    return valtype(psum)
end

"""
    numcoefftype(psum::PauliSum)

Get the type of the numerical coefficient of a `PauliSum`. 
Will get the type of the `coeff` field of a potential PathProperties type.
"""
function numcoefftype(psum::PauliSum)
    return numcoefftype(psum.terms)
end

"""
    numcoefftype(psum::Dict)

Get the type of the numerical coefficient of a pauli sum dict. 
Will get the type of the `coeff` field of a potential PathProperties type.
"""
function numcoefftype(psum::Dict)
    return numcoefftype(valtype(psum))
end

"""
    numcoefftype(::Number)

Get the type of the number.
"""
function numcoefftype(::T) where {T<:Number}
    return T
end

"""
<<<<<<< HEAD
    numcoefftype(::Type{Number})

Return the input type if it is a Number type.
"""
function numcoefftype(::Type{T}) where {T<:Number}
    return T
end

"""
    getcoeff(psum::PauliSum{OpType,CoeffType}, operator::Integer) where {OpType,CoeffType}
=======
    getcoeff(psum::PauliSum{PauliStringType,CoeffType}, pstr::PauliStringType)
>>>>>>> 98371f9b

Get the coefficient of an integer Pauli string in a `PauliSum`. Defaults to 0 if the Pauli string is not in the `PauliSum`.
Requires that the integer Pauli string `pstr` is the same type as the integer Pauli strings in `psum`.
"""
<<<<<<< HEAD
function getcoeff(psum::PauliSum{OpType,CoeffType}, operator::Integer) where {OpType,CoeffType}
    # TODO: This is not yet compatible with `PathProperties`
    if CoeffType <: PathProperties
        throw(ArgumentError("This function is not yet compatible with PathProperties."))
    end
    return get(psum.op_dict, operator, CoeffType(0))
=======
function getcoeff(psum::PauliSum{TermType,CoeffType}, pstr::TermType) where {TermType<:PauliStringType,CoeffType}
    return get(psum.terms, pstr, CoeffType(0))
>>>>>>> 98371f9b
end

"""
    getcoeff(psum::PauliSum, pstr::PauliString)

Get the coefficient of a `PauliString` in a `PauliSum`. Defaults to 0 if the Pauli string is not in the `PauliSum`.
Requires that the integer Pauli string in `pstr` is the same type as the integer Pauli strings in `psum`.
"""
<<<<<<< HEAD
function getcoeff(psum::PauliSum{OpType,CoeffType1}, pstr::PauliString{OpType,CoeffType2}) where {OpType,CoeffType1,CoeffType2}
    # TODO: This is not yet compatible with `PathProperties`
    if CoeffType <: PathProperties
        throw(ArgumentError("This function is not yet compatible with PathProperties."))
    end
    return get(psum.op_dict, pstr.operator, CoeffType(0))
=======
function getcoeff(psum::PauliSum{TermType,CoeffType1}, pstr::PauliString{TermType,CoeffType2}) where {TermType<:PauliStringType,CoeffType1,CoeffType2}
    return get(psum.terms, pstr.term, CoeffType1(0))
>>>>>>> 98371f9b
end


"""
    getcoeff(psum::PauliSum, pauli::Symbol, qind::Integer)

Get the coefficient of a Pauli string in a `PauliSum` by providing the Pauli string as a Symbol acting on qubit `qind`. 
This is consistent with how Pauli strings can be added to a `PauliSum` via `add!()`. 
Defaults to 0 if the Pauli string is not in the `PauliSum`.
"""
function getcoeff(psum::PauliSum, pauli::Symbol, qind::Integer)
    return getcoeff(psum, symboltoint(psum.nqubits, pauli, qind))
end

"""
    getcoeff(psum::PauliSum, pstr::Vector{Symbol}, qinds::Vector{Int})

Get the coefficient of a Pauli string in a `PauliSum` by providing the Pauli string `pstr` as a vector of Symbols acting on qubits `qinds`. 
This is consistent with how Pauli strings can be added to a `PauliSum` via `add!()`. 
Defaults to 0 if the Pauli string is not in the `PauliSum`.
"""
function getcoeff(psum::PauliSum, pstr, qinds)
    return getcoeff(psum, symboltoint(psum.nqubits, pstr, qinds))
end

"""
    getcoeff(psum::PauliSum, pstr::Vector{Symbol})

Get the coefficient of a Pauli string in a `PauliSum` by providing the Pauli string `pstr` as a vector of Symbols acting on all qubits. 
This is consistent with how Pauli strings can be added to a `PauliSum` via `add!()`. 
Defaults to 0 if the Pauli string is not in the `PauliSum`.
"""
function getcoeff(psum::PauliSum, pstr)
    return getcoeff(psum, symboltoint(pstr))
end


# TODO getnumcoeff() for PauliSum and PauliString


"""
    getnumcoeff(val::Number)

Trivial function returning a numerical value of a number.
"""
function getnumcoeff(val::Number)
    return val
end

# TODO: implement norm for PauliSum

"""
    topaulistrings(psum::PauliSum)

Returns the Pauli strings in a `PauliSum` and their coefficients as a list of `PauliString`.
"""
topaulistrings(psum::PauliSum) = [PauliString(psum.nqubits, pauli, coeff) for (pauli, coeff) in psum.terms]

"""
Copy a `PauliSum` by copying its `op_dict`.
"""
Base.copy(psum::PauliSum) = PauliSum(psum.nqubits, copy(psum.terms))

"""
Iterator for `PauliSum` returns the iterator over its `op_dict`.
"""
Base.iterate(psum::PauliSum, state=1) = iterate(psum.terms, state)


import Base.show
"""
Pretty print for `PauliSum`.
"""
function show(io::IO, psum::PauliSum)
    if length(psum.terms) == 0
        dict_string = "(no Pauli strings)"
    else
        dict_string = _getprettystr(psum.terms, psum.nqubits)
    end
    print(io, "PauliSum(nqubits: $(psum.nqubits), $dict_string)")
end

import Base.length
"""
    length(psum::PauliSum)

Number of terms in the `PauliSum`.
"""
length(psum::PauliSum) = length(psum.terms)

import Base: ==
"""
    ==(psum1::PauliSum, psum2::PauliSum)

Equality check for `PauliSum`.
"""
function ==(psum1::PauliSum, psum2::PauliSum)
    if psum1.nqubits != psum2.nqubits
        return false
    end

    return psum1.terms == psum2.terms
end

"""
    mult!(psum::PauliSum, c::Number)

Multiply a `PauliSum` by a scalar `c` in-place.
"""
function mult!(psum::PauliSum, c::Number)
    # multiply in-place
    for (k, v) in psum.terms
        psum.terms[k] *= c
    end
    return psum
end

"""
    *(psum::PauliSum, c::Number)

Multiply a `PauliSum` by a scalar `c`. This copies the PauliSum.
"""
function *(psum::PauliSum, c::Number)
    ps_copy = copy(psum)  #TODO: make sure deepcopy is not needed
    mult!(ps_copy, c)
    return ps_copy
end

"""
    *(c::Number, psum::PauliSum)

Multiply a `PauliSum` by a scalar `c`. This copies the PauliSum.
"""
function *(c::Number, psum::PauliSum)
    return psum * c
end

"""
    /(psum::PauliSum, c::Number)

Divide a `PauliSum` by a scalar `c`. This copies the PauliSum.
"""
function /(psum::PauliSum, c::Number)
    ps_copy = copy(psum)  #TODO: make sure deepcopy is not needed
    mult!(ps_copy, 1 / c)
    return ps_copy
end

"""
    +(pstr1::PauliString, pstr2::PauliString)

Addition of two `PauliString`s. Returns a PauliSum.
"""
function +(pstr1::PauliString, pstr2::PauliString)
    psum = PauliSum(pstr1) # or deepcopy?
    add!(psum, pstr2)
    return psum
end

"""
    +(psum::PauliSum, pstr::PauliString)

Addition of a `PauliString` to a `PauliSum`. Returns a `PauliSum`.
"""
function +(psum::PauliSum, pstr::PauliString)
    psum = copy(psum) # or deepcopy?
    add!(psum, pstr)
    return psum
end

"""
    +(psum1::PauliSum, psum2::PauliSum)
Addition of two `PauliSum`s. Returns a `PauliSum`.
"""
function +(psum1::PauliSum, psum2::PauliSum)
    psum1 = copy(psum1) # or deepcopy?
    add!(psum1, psum2)
    return psum1
end

"""
    add!(psum::PauliSum, pstr::PauliString)

Addition of a `PauliString` to a `PauliSum`. Changes the `PauliSum` in-place.
"""
function add!(psum::PauliSum, pstr::PauliString)
    _checknumberofqubits(psum, pstr)
    psum.terms[pstr.term] = get(psum.terms, pstr.term, keytype(psum.terms)(0.0)) + pstr.coeff
    return psum
end

"""
    add!(psum1::PauliSum, psum2::PauliSum; precision=_DEFAULT_PRECISION)

Addition of two `PauliSum`s. Changes the first `PauliSum` in-place.
Uses a default precision for coefficients under which a coefficient is considered to be 0.
"""
function add!(psum1::PauliSum, psum2::PauliSum, precision=_DEFAULT_PRECISION)
    _checknumberofqubits(psum1, psum2)
    for (pstr, coeff) in psum2.terms
        if haskey(psum1.terms, pstr)
            psum1.terms[pstr] += coeff

            # Remove the Pauli string if the resulting coefficient is small
            if abs(psum1.terms[pstr]) < precision
                delete!(psum1.terms, pstr)
            end

        else
            psum1.terms[pstr] = -coeff
        end
    end

    return psum1
end

"""
    add!(psum::PauliSum, pauli::Symbol, qind::Integer, coeff=1.0)

In-place addition a Pauli string to `PauliSum` by providing the Pauli string as a Symbol acting on qubit `qind`.
Coefficient defaults to 1.0.
"""
function add!(psum::PauliSum, pauli::Symbol, qind::Integer, coeff=1.0)
    return add!(psum, PauliString(psum.nqubits, pauli, qind, coeff))
end


# TODO: add! for PauliStringType with coefficient. Use these functions throughout `propagate`

"""
    add!(psum::PauliSum, pstr, qinds, coeff=1.0)

In-place addition a Pauli string to `PauliSum` by providing the Pauli string `pstr` as a vector of Symbols acting on qubits `qinds`.
Coefficient defaults to 1.0.
"""
function add!(psum::PauliSum, pstr, qinds, coeff=1.0) # TODO: don't strictly type qinds or similar here or elsewhere
    return add!(psum, PauliString(psum.nqubits, pstr, qinds, coeff))
end

## Substraction
const _DEFAULT_PRECISION = 1e-12
"""
    -(pstr1::PauliString, pstr2::PauliString)

Subtraction of two `PauliString`s. Returns a PauliSum. Uses the default precision of subtract!().
"""
function -(pstr1::PauliString, pstr2::PauliString)
    psum = PauliSum(pstr1) # or deepcopy?
    subtract!(psum, pstr2)
    return psum
end

"""
    -(psum::PauliSum, pstr::PauliString)

Subtraction of a `PauliString` to a `PauliSum`. Returns a `PauliSum`. Uses the default precision of subtract!().
"""
function -(psum::PauliSum, pstr::PauliString)
    psum = copy(psum) # or deepcopy?
    subtract!(psum, pstr)
    return psum
end

"""
    -(psum1::PauliSum, psum2::PauliSum)

Subtract of two `PauliSum`s. Returns a `PauliSum`. Uses the default precision of subtract!().
"""
function -(psum1::PauliSum, psum2::PauliSum)
    psum1 = copy(psum1) # or deepcopy?
    subtract!(psum1, psum2)
    return psum1
end

"""
    ubtract!(psum::PauliSum, pstr::PauliString; precision=_DEFAULT_PRECISION)

In-place subtraction a `PauliString` from a `PauliSum`. 
Uses a default precision for coefficients under which a coefficient is considered to be 0.
"""
function subtract!(psum::PauliSum, pstr::PauliString; precision=_DEFAULT_PRECISION)
    _checknumberofqubits(psum, pstr)
    if haskey(psum.terms, pstr.term)
        psum.terms[pstr.term] -= pstr.coeff

        # Remove the Pauli string if the resulting coefficient is small
        if abs(psum.terms[pstr.term]) < precision
            delete!(psum.terms, pstr.term)
        end

    else
        psum.terms[pstr.term] = -pstr.coeff
    end
    return psum
end

"""
    subtract!(psum1::PauliSum, psum2::PauliSum; precision=_DEFAULT_PRECISION)

In-place subtraction a `PauliSum` from a `PauliSum`. Uses a default precision for coefficients under which a coefficient is considered to be 0.
"""
function subtract!(psum1::PauliSum, psum2::PauliSum; precision=_DEFAULT_PRECISION)
    _checknumberofqubits(psum1, psum2)
    for (pstr, coeff) in psum2.terms
        if haskey(psum1.terms, pstr)
            psum1.terms[pstr] -= coeff

            # Remove the Pauli string if the resulting coefficient is small
            if abs(psum1.terms[pstr]) < precision
                delete!(psum1.terms, pstr)
            end

        else
            psum1.terms[pstr] = -coeff
        end
    end

    return psum1
end

## Helper functions
"""
Converts coefficient to a float-type it it is an integer-type because the Pauli dictionaries need to be strictly typed and will likely become floats during propagation through a circuit.
"""
function _convertcoefficients(coeff)
    if isa(coeff, Integer)
        return Float64(coeff)
    elseif isa(coeff, Complex)
        return Complex{Float64}(coeff)
    else
        return coeff
    end
end

"""
Checks whether the number of qubits `nqubits` is the same between our datatypes.
"""
function _checknumberofqubits(nqubits::Int, pobj::Union{PauliString,PauliSum})
    if nqubits != pobj.nqubits
        throw(
            ArgumentError(
                "Number of qubits ($(nqubits)) must equal number of qubits ($(pobj.nqubits)) in $(typeof(pobj))"
            )
        )
    end
end

"""
Checks whether the number of qubits `nqubits` is the same between as the length of the vector `pstr`.
"""
function _checknumberofqubits(nqubits::Int, pstr)
    if nqubits != length(pstr)
        throw(
            ArgumentError(
                "Number of qubits ($(op1.nqubits)) must equal number of qubits ($(length(pstr))) in $(typeof(pstr))"
            )
        )
    end
end

"""
Checks whether the number of qubits `nqubits` is the same between our datatypes.
"""
function _checknumberofqubits(pobj1::Union{PauliString,PauliSum}, pobj2::Union{PauliString,PauliSum})
    if pobj1.nqubits != pobj2.nqubits
        throw(
            ArgumentError(
                "Number of qubits ($(pobj1.nqubits)) in $(typeof(pobj1)) must equal number of qubits ($(pobj2.nqubits)) in $(typeof(pobj2))"
            )
        )
    end
end<|MERGE_RESOLUTION|>--- conflicted
+++ resolved
@@ -258,7 +258,6 @@
 end
 
 """
-<<<<<<< HEAD
     numcoefftype(::Type{Number})
 
 Return the input type if it is a Number type.
@@ -268,25 +267,17 @@
 end
 
 """
-    getcoeff(psum::PauliSum{OpType,CoeffType}, operator::Integer) where {OpType,CoeffType}
-=======
     getcoeff(psum::PauliSum{PauliStringType,CoeffType}, pstr::PauliStringType)
->>>>>>> 98371f9b
 
 Get the coefficient of an integer Pauli string in a `PauliSum`. Defaults to 0 if the Pauli string is not in the `PauliSum`.
 Requires that the integer Pauli string `pstr` is the same type as the integer Pauli strings in `psum`.
 """
-<<<<<<< HEAD
-function getcoeff(psum::PauliSum{OpType,CoeffType}, operator::Integer) where {OpType,CoeffType}
+function getcoeff(psum::PauliSum{TermType,CoeffType}, pstr::TermType) where {TermType,CoeffType}
     # TODO: This is not yet compatible with `PathProperties`
     if CoeffType <: PathProperties
         throw(ArgumentError("This function is not yet compatible with PathProperties."))
     end
-    return get(psum.op_dict, operator, CoeffType(0))
-=======
-function getcoeff(psum::PauliSum{TermType,CoeffType}, pstr::TermType) where {TermType<:PauliStringType,CoeffType}
     return get(psum.terms, pstr, CoeffType(0))
->>>>>>> 98371f9b
 end
 
 """
@@ -295,17 +286,12 @@
 Get the coefficient of a `PauliString` in a `PauliSum`. Defaults to 0 if the Pauli string is not in the `PauliSum`.
 Requires that the integer Pauli string in `pstr` is the same type as the integer Pauli strings in `psum`.
 """
-<<<<<<< HEAD
-function getcoeff(psum::PauliSum{OpType,CoeffType1}, pstr::PauliString{OpType,CoeffType2}) where {OpType,CoeffType1,CoeffType2}
+function getcoeff(psum::PauliSum{TermType,CoeffType1}, pstr::PauliString{TermType,CoeffType2}) where {TermType,CoeffType1,CoeffType2}
     # TODO: This is not yet compatible with `PathProperties`
     if CoeffType <: PathProperties
         throw(ArgumentError("This function is not yet compatible with PathProperties."))
     end
-    return get(psum.op_dict, pstr.operator, CoeffType(0))
-=======
-function getcoeff(psum::PauliSum{TermType,CoeffType1}, pstr::PauliString{TermType,CoeffType2}) where {TermType<:PauliStringType,CoeffType1,CoeffType2}
-    return get(psum.terms, pstr.term, CoeffType1(0))
->>>>>>> 98371f9b
+    return get(psum.terms, pstr.term, CoeffType(0))
 end
 
 
@@ -338,7 +324,7 @@
 This is consistent with how Pauli strings can be added to a `PauliSum` via `add!()`. 
 Defaults to 0 if the Pauli string is not in the `PauliSum`.
 """
-function getcoeff(psum::PauliSum, pstr)
+function getcoeff(psum::PauliSum, pstr::Vector{Symbol})
     return getcoeff(psum, symboltoint(pstr))
 end
 
