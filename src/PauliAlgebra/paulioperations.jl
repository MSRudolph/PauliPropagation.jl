--- conflicted
+++ resolved
@@ -44,7 +44,6 @@
     return bitcommutes(oper1, oper2)
 end
 
-<<<<<<< HEAD
 function commutator(oper1::T, oper2::T) where {T <: Integer}
     new_oper = zero(typeof(oper1))
 
@@ -100,33 +99,12 @@
     return commutator(oper1, oper2)
 end 
 
-=======
-## Commutator
-# TODO: add here
->>>>>>> f6114595
-
-### Code for the product of pauli_ops
-function pauliprod(pstr1::PauliString, pstr2::PauliString)
-    sign, new_operator = pauliprod(pstr1.operator, pstr2.operator, pstr1.nqubits)
-    return PauliString(pstr1.nqubits, new_operator, pstr1.coeff * pstr2.coeff * sign)
-end
-
 function pauliprod(op1::Integer, op2::Integer, nq::Int)
     return pauliprod(op1, op2, 1:nq)
 end
 
-<<<<<<< HEAD
-
-## Matrix multiplication between Pauli sums 
-function paulimult(sym1::Symbol, sym2::Symbol)
-    ind1 = symboltoint(sym1)
-    ind2 = symboltoint(sym2)
-    sign, ind3 = paulimult(ind1, ind2)
-    return sign, inttosymbol(ind3)
-=======
 function pauliprod(op1::Symbol, op2::Integer) # assume that just one qubit is involved, TODO: This must change to one bit operation on all qubits
     return pauliprod(symboltoint(op1), op2, 1:1)
->>>>>>> f6114595
 end
 
 function singlepauliprod(op1::Integer, op2::Integer)
