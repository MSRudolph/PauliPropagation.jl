## This file contains the foundational functions for the `propagation` function. 
## They can be overloaded to custom gate types or custom behaviour in `specializations.jl`.

"""
    propagate(circ, pstr::PauliString, thetas; kwargs...)

Propagate a `PauliString` through the circuit `circ` in the Heisenberg picture. 
Parameters for the parametrized gates in `circ` are given by `thetas`.
`kwargs` are passed to the truncation function. Supported by default are `max_weight`, `min_abs_coeff`, `max_freq`, and `max_sins`.
A custom truncation function can be passed as `customtruncatefn` with the signature customtruncatefn(pstr::PauliStringType, coefficient)::Bool.
"""
function propagate(circ, pstr::PauliString, thetas; kwargs...)
    psum = PauliSum(pstr.nqubits, pstr)
    return propagate(circ, psum, thetas; kwargs...)
end

"""
    propagate(circ, psum::PauliSum, thetas; kwargs...)

Propagate a `PauliSum` through the circuit `circ` in the Heisenberg picture. 
Parameters for the parametrized gates in `circ` are given by `thetas`.
`kwargs` are passed to the truncation function. Supported by default are `max_weight`, `min_abs_coeff`, `max_freq`, and `max_sins`.
A custom truncation function can be passed as `customtruncatefn` with the signature customtruncatefn(pstr::PauliStringType, coefficient)::Bool.
"""
function propagate(circ, psum::PauliSum, thetas; kwargs...)
    pauli_dict = propagate!(circ, deepcopy(psum.terms), thetas; kwargs...)
    return PauliSum(psum.nqubits, pauli_dict)
end


"""
    propagate!(circ, psum::PauliSum, thetas; kwargs...)

Propagate a `PauliSum` through the circuit `circ` in the Heisenberg picture. 
The input `psum` will be modified.
Parameters for the parametrized gates in `circ` are given by `thetas`.
`kwargs` are passed to the truncation function. Supported by default are `max_weight`, `min_abs_coeff`, `max_freq`, and `max_sins`.
A custom truncation function can be passed as `customtruncatefn` with the signature customtruncatefn(pstr::PauliStringType, coefficient)::Bool.
"""
function propagate!(circ, psum::PauliSum, thetas; kwargs...)
    propagate!(circ, psum.terms, thetas; kwargs...)
    return psum
end

"""
    propagate!(circ, psum::Dict, thetas; kwargs...)

Propagate a Pauli sum of type `Dict{PauliStringType,CoeffType}` through the circuit `circ` in the Heisenberg picture. 
The input `psum` will be modified.
Parameters for the parametrized gates in `circ` are given by `thetas`.
`kwargs` are passed to the truncation function. Supported by default are `max_weight`, `min_abs_coeff`, `max_freq`, and `max_sins`.
A custom truncation function can be passed as `customtruncatefn` with the signature customtruncatefn(pstr::PauliStringType, coefficient)::Bool.
"""
function propagate!(circ, psum::Dict, thetas; kwargs...)
    # TODO: Should we have a version of this that doesn't require thetas and uses surrogate code?
    param_idx = length(thetas)

    aux_psum = typeof(psum)()  # pre-allocating somehow doesn't do anything

    ## TODO:
    # - decide where to reverse the circuit
    # - verbose option  
    # - more elegant param_idx incrementation
    for gate in reverse(circ)
        psum, aux_psum, param_idx = applymergetruncate!(gate, psum, aux_psum, thetas, param_idx; kwargs...)
    end
    return psum
end

# TODO: somehow propagate is not type stable

"""
    applymergetruncate!(gate, psum, aux_psum, thetas, param_idx, args...; kwargs...)

1st-level function below `propagate!` that applies one gate to all Pauli strings in `psum`, potentially using `aux_psum` in the process,
and merges everything back into `psum`. Truncations are checked here after merging.
This function can be overwritten for a custom gate if the lower-level functions `applygatetoall!`, `applygatetoone!`, and `apply` are not sufficient.
A custom truncation function can be passed as `customtruncatefn` with the signature customtruncatefn(pstr::PauliStringType, coefficient)::Bool.
"""
function applymergetruncate!(gate, psum, aux_psum, thetas, param_idx, args...; kwargs...)

    # Pick out the theta of the next parametrized gate. Will not be used by static gates, even though it is passed.
    theta = thetas[param_idx]

    # Apply the gate to all Pauli strings in psum, potentially writing into auxillary aux_psum in the process.
    psum, aux_psum = applygatetoall!(gate, theta, psum, aux_psum; kwargs...)

    # Any contents of psum and aux_psum are merged into the larger of the two, which is returned as psum.
    # The other is cleared and returned as aux_psum.
    psum, aux_psum = mergeandclear!(psum, aux_psum)

    # Check truncation conditions on all Pauli strings in psum and remove them if they are truncated.
    psum = checktruncationonall!(psum; kwargs...)

    # If the gate was parametrized and used the theta, decrement theta index by one.
    # Don't go below index 1 because a theta will still be picked out for all remaining static gates.
    if isa(gate, ParametrizedGate) && param_idx > 1
        param_idx -= 1
    end

    return psum, aux_psum, param_idx
end

"""
    applygatetoall!(gate, theta psum, aux_psum, args...; kwargs...)

2nd-level function below `applymergetruncate!` that applies one gate to all Pauli strings in `psum`, potentially using `aux_psum` in the process.
This function can be overwritten for a custom gate if the lower-level functions `applygatetoone!` and `apply` are not sufficient.
"""
function applygatetoall!(gate, theta, psum, aux_psum, args...; kwargs...)

    # Loop over all Pauli strings in psum and apply the gate to them.
    for (pstr, coeff) in psum
        applygatetoone!(gate, pstr, coeff, theta, psum, aux_psum; kwargs...)
    end
<<<<<<< HEAD

    return psum, aux_psum
=======
    # TODO: This should not be the default behavior. Absorb more logic into `mergeandclear!`, perhaps.
    empty!(psum)  # empty old dict because next generation of operators should by default stored in second_psum (unless this is overwritten by a custom function)

    return second_psum, psum  # swap dicts around
>>>>>>> 4140dfca
end

"""
    applygatetoone!(gate, pstr, coefficient, theta, psum, aux_psum, args...; kwargs...)

3nd-level function below `applymergetruncate!` that applies one gate to one Pauli string in `psum`, potentially using `aux_psum` in the process.
This function can be overwritten for a custom gate if the lower-level function `apply` is not sufficient. 
This is likely the the case if `apply` is not type-stable because it does not return a unique number of outputs. 
E.g., a Pauli gate returns 1 or 2 (pstr, coefficient) outputs.
"""
@inline function applygatetoone!(gate, pstr, coefficient, theta, psum, aux_psum, args...; kwargs...)

    # Get the (potentially new) pauli strings and their coefficients like (pstr1, coeff1, pstr2, coeff2, ...)
    pstrs_and_coeffs = apply(gate, pstr, theta, coefficient; kwargs...)

    for ii in 1:2:length(pstrs_and_coeffs)
<<<<<<< HEAD
        # Itererate over the pairs of pstr and coeff
        new_pstr, new_coeff = pstrs_and_coeffs[ii], pstrs_and_coeffs[ii+1]
        # Store the new_pstr and coeff in the aux_psum, add to existing coeff if new_pstr already exists there
        aux_psum[new_pstr] = get(aux_psum, new_pstr, 0.0) + new_coeff
=======
        pstr, coeff = pstrs_and_coeffs[ii], pstrs_and_coeffs[ii+1]
        # TODO the zero should be of the same type as the coefficient
        second_psum[pstrs_and_coeffs[ii]] = get(second_psum, pstr, 0.0) + coeff
>>>>>>> 4140dfca
    end

    # Delete the pstr in the psum that it is coming from
    delete!(psum, pstr)

    return
end


### MERGE
"""
    mergeandclear!(psum, aux_psum)

Merge `aux_psum` into `psum` using the `merge` function. `merge` can be overloaded for different coefficient types.
Then clear `aux_psum` for the next iteration.
"""
function mergeandclear!(psum, aux_psum)
    # merge the smaller dict into the larger one
    if length(psum) < length(aux_psum)
        psum, aux_psum = aux_psum, psum
    end
    # TODO: custom merging function beyond mergewith!
    # TODO: Potentially check for truncations at this step.
    mergewith!(merge, psum, aux_psum)
    empty!(aux_psum)
    return psum, aux_psum
end

"""
    merge(val1, val2)

Merging two coefficients calls `+` by default unless there exists a suitable overloaded `merge` function.
"""
function merge(coeff1, coeff2)
    return coeff1 + coeff2
end


### TRUNCATE
"""
    checktruncationonall!(psum; max_weight::Real=Inf, min_abs_coeff=1e-10, max_freq::Real=Inf, max_sins::Real=Inf, kwargs...)

Check truncation conditions on all Pauli strings in `psum` and remove them if they are truncated.
This function supports the default truncations based on `max_weight`, `min_abs_coeff`, `max_freq`, and `max_sins`.
A custom truncation function can be passed as `customtruncatefn` with the signature customtruncatefn(pstr::PauliStringType, coefficient)::Bool.
"""
function checktruncationonall!(
    psum; max_weight::Real=Inf, min_abs_coeff=1e-10, max_freq::Real=Inf,
    max_sins::Real=Inf,
    kwargs...
)
    # TODO: This does currently hinder performance, even if we don't truncated
    # approx 55ms -> 66ms for the test case
    for (pstr, coeff) in psum
        checktruncationonone!(
            psum, pstr, coeff;
            max_weight=max_weight, min_abs_coeff=min_abs_coeff,
            max_freq=max_freq, max_sins=max_sins,
            kwargs...
        )
    end
    return psum
end

"""
    checktruncationonone!(
    psum, pstr, coeff;
    max_weight::Real=Inf, min_abs_coeff=1e-10,
    max_freq::Real=Inf, max_sins::Real=Inf,
    customtruncatefn=nothing,
    kwargs...

Check truncation conditions one Pauli string in `psum` and it them if it is truncated.
This function supports the default truncations based on `max_weight`, `min_abs_coeff`, `max_freq`, and `max_sins`.
A custom truncation function can be passed as `customtruncatefn` with the signature customtruncatefn(pstr::PauliStringType, coefficient)::Bool.
"""
@inline function checktruncationonone!(
    psum, pstr, coeff;
    max_weight::Real=Inf, min_abs_coeff=1e-10,
    max_freq::Real=Inf, max_sins::Real=Inf,
    customtruncatefn=nothing,
    kwargs...
)
    is_truncated = false
    if truncateweight(pstr, max_weight)
        is_truncated = true
    elseif truncatemincoeff(coeff, min_abs_coeff)
        is_truncated = true
    elseif truncatefrequency(coeff, max_freq)
        is_truncated = true
    elseif truncatesins(coeff, max_sins)
        is_truncated = true
    elseif !isnothing(customtruncatefn) && customtruncatefn(pstr, coeff)
        is_truncated = true
    end
    if is_truncated
        delete!(psum, pstr)
    end
    return
end<|MERGE_RESOLUTION|>--- conflicted
+++ resolved
@@ -113,15 +113,8 @@
     for (pstr, coeff) in psum
         applygatetoone!(gate, pstr, coeff, theta, psum, aux_psum; kwargs...)
     end
-<<<<<<< HEAD
 
     return psum, aux_psum
-=======
-    # TODO: This should not be the default behavior. Absorb more logic into `mergeandclear!`, perhaps.
-    empty!(psum)  # empty old dict because next generation of operators should by default stored in second_psum (unless this is overwritten by a custom function)
-
-    return second_psum, psum  # swap dicts around
->>>>>>> 4140dfca
 end
 
 """
@@ -138,16 +131,11 @@
     pstrs_and_coeffs = apply(gate, pstr, theta, coefficient; kwargs...)
 
     for ii in 1:2:length(pstrs_and_coeffs)
-<<<<<<< HEAD
         # Itererate over the pairs of pstr and coeff
         new_pstr, new_coeff = pstrs_and_coeffs[ii], pstrs_and_coeffs[ii+1]
         # Store the new_pstr and coeff in the aux_psum, add to existing coeff if new_pstr already exists there
+        # TODO the zero should be of the same type as the coefficient
         aux_psum[new_pstr] = get(aux_psum, new_pstr, 0.0) + new_coeff
-=======
-        pstr, coeff = pstrs_and_coeffs[ii], pstrs_and_coeffs[ii+1]
-        # TODO the zero should be of the same type as the coefficient
-        second_psum[pstrs_and_coeffs[ii]] = get(second_psum, pstr, 0.0) + coeff
->>>>>>> 4140dfca
     end
 
     # Delete the pstr in the psum that it is coming from
